--- conflicted
+++ resolved
@@ -3,11 +3,8 @@
 
   spec.name         = "TFYSwiftCategoryUtil"
 
-<<<<<<< HEAD
-  spec.version      = "2.1.9.7"
-=======
   spec.version      = "2.1.9.8"
->>>>>>> 68349bdd
+
 
   spec.summary      = "Swift版的链式编程，点语法，一条龙完成控件布局，最低支持IOS15 Swift5 "
 
