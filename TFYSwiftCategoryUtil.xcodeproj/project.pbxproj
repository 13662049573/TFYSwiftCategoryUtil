// !$*UTF8*$!
{
	archiveVersion = 1;
	classes = {
	};
	objectVersion = 54;
	objects = {

/* Begin PBXBuildFile section */
		1804738F2CF6DC960026BF20 /* NetworkExtension.framework in Frameworks */ = {isa = PBXBuildFile; fileRef = 1804738E2CF6DC960026BF20 /* NetworkExtension.framework */; };
		180473972CF6DC960026BF20 /* TFYSwiftPacketTunnelProvider.appex in Embed Foundation Extensions */ = {isa = PBXBuildFile; fileRef = 1804738C2CF6DC960026BF20 /* TFYSwiftPacketTunnelProvider.appex */; settings = {ATTRIBUTES = (RemoveHeadersOnCopy, ); }; };
		180473A12CF6DC9C0026BF20 /* PacketTunnelProvider.swift in Sources */ = {isa = PBXBuildFile; fileRef = 1804739E2CF6DC9C0026BF20 /* PacketTunnelProvider.swift */; };
<<<<<<< HEAD
=======
		189598E52D042FB800DD76B2 /* GCDAsyncSocket+State.swift in Sources */ = {isa = PBXBuildFile; fileRef = 189598D62D042FB800DD76B2 /* GCDAsyncSocket+State.swift */; };
		189598E62D042FB800DD76B2 /* GCDAsyncSocket+Timer.swift in Sources */ = {isa = PBXBuildFile; fileRef = 189598D72D042FB800DD76B2 /* GCDAsyncSocket+Timer.swift */; };
		189598E72D042FB800DD76B2 /* GCDAsyncSocket.swift in Sources */ = {isa = PBXBuildFile; fileRef = 189598CB2D042FB800DD76B2 /* GCDAsyncSocket.swift */; };
		189598E82D042FB800DD76B2 /* GCDAsyncUdpSendPacket.swift in Sources */ = {isa = PBXBuildFile; fileRef = 189598D92D042FB800DD76B2 /* GCDAsyncUdpSendPacket.swift */; };
		189598E92D042FB800DD76B2 /* GCDAsyncUdpSocket+Receiving.swift in Sources */ = {isa = PBXBuildFile; fileRef = 189598DD2D042FB800DD76B2 /* GCDAsyncUdpSocket+Receiving.swift */; };
		189598EA2D042FB800DD76B2 /* GCDAsyncUdpSocket+Sending.swift in Sources */ = {isa = PBXBuildFile; fileRef = 189598DE2D042FB800DD76B2 /* GCDAsyncUdpSocket+Sending.swift */; };
		189598EB2D042FB800DD76B2 /* GCDAsyncSocket+Lookup.swift in Sources */ = {isa = PBXBuildFile; fileRef = 189598D22D042FB800DD76B2 /* GCDAsyncSocket+Lookup.swift */; };
		189598EC2D042FB800DD76B2 /* GCDAsyncSocket+Interface.swift in Sources */ = {isa = PBXBuildFile; fileRef = 189598D02D042FB800DD76B2 /* GCDAsyncSocket+Interface.swift */; };
		189598ED2D042FB800DD76B2 /* GCDAsyncSocket+NetworkSecurity.swift in Sources */ = {isa = PBXBuildFile; fileRef = 189598D32D042FB800DD76B2 /* GCDAsyncSocket+NetworkSecurity.swift */; };
		189598EE2D042FB800DD76B2 /* GCDAsyncSocket+Delegate.swift in Sources */ = {isa = PBXBuildFile; fileRef = 189598CE2D042FB800DD76B2 /* GCDAsyncSocket+Delegate.swift */; };
		189598EF2D042FB800DD76B2 /* GCDAsyncUdpSocket+Configuration.swift in Sources */ = {isa = PBXBuildFile; fileRef = 189598DB2D042FB800DD76B2 /* GCDAsyncUdpSocket+Configuration.swift */; };
		189598F02D042FB800DD76B2 /* GCDAsyncSocket+PreBuffer.swift in Sources */ = {isa = PBXBuildFile; fileRef = 189598D42D042FB800DD76B2 /* GCDAsyncSocket+PreBuffer.swift */; };
		189598F12D042FB800DD76B2 /* GCDAsyncUdpSocket+Multicast.swift in Sources */ = {isa = PBXBuildFile; fileRef = 189598DC2D042FB800DD76B2 /* GCDAsyncUdpSocket+Multicast.swift */; };
		189598F22D042FB800DD76B2 /* GCDAsyncSocket+Logging.swift in Sources */ = {isa = PBXBuildFile; fileRef = 189598D12D042FB800DD76B2 /* GCDAsyncSocket+Logging.swift */; };
		189598F32D042FB800DD76B2 /* NetworkManager.swift in Sources */ = {isa = PBXBuildFile; fileRef = 189598E22D042FB800DD76B2 /* NetworkManager.swift */; };
		189598F42D042FB800DD76B2 /* GCDAsyncSocket+SSL.swift in Sources */ = {isa = PBXBuildFile; fileRef = 189598D52D042FB800DD76B2 /* GCDAsyncSocket+SSL.swift */; };
		189598F52D042FB800DD76B2 /* GCDAsyncSocket+Addressing.swift in Sources */ = {isa = PBXBuildFile; fileRef = 189598CC2D042FB800DD76B2 /* GCDAsyncSocket+Addressing.swift */; };
		189598F62D042FB800DD76B2 /* NetworkExample.swift in Sources */ = {isa = PBXBuildFile; fileRef = 189598E12D042FB800DD76B2 /* NetworkExample.swift */; };
		189598F72D042FB800DD76B2 /* GCDAsyncUdpSocket.swift in Sources */ = {isa = PBXBuildFile; fileRef = 189598DA2D042FB800DD76B2 /* GCDAsyncUdpSocket.swift */; };
		189598F82D042FB800DD76B2 /* GCDAsyncSocket+Error.swift in Sources */ = {isa = PBXBuildFile; fileRef = 189598CF2D042FB800DD76B2 /* GCDAsyncSocket+Error.swift */; };
		189598F92D042FB800DD76B2 /* GCDAsyncSocket+Configuration.swift in Sources */ = {isa = PBXBuildFile; fileRef = 189598CD2D042FB800DD76B2 /* GCDAsyncSocket+Configuration.swift */; };
		189598FA2D042FB800DD76B2 /* GCDAsyncUdpSocket+Utilities.swift in Sources */ = {isa = PBXBuildFile; fileRef = 189598DF2D042FB800DD76B2 /* GCDAsyncUdpSocket+Utilities.swift */; };
>>>>>>> b6480d46
		3612E11526475AEC00476696 /* TFYSwiftCategoryUtilTests.swift in Sources */ = {isa = PBXBuildFile; fileRef = 3612E11426475AEC00476696 /* TFYSwiftCategoryUtilTests.swift */; };
		3612E12026475AEC00476696 /* TFYSwiftCategoryUtilUITests.swift in Sources */ = {isa = PBXBuildFile; fileRef = 3612E11F26475AEC00476696 /* TFYSwiftCategoryUtilUITests.swift */; };
		3612E13A26475B6700476696 /* AppDelegate.swift in Sources */ = {isa = PBXBuildFile; fileRef = 3612E12E26475B6700476696 /* AppDelegate.swift */; };
		3612E13B26475B6700476696 /* SceneDelegate.swift in Sources */ = {isa = PBXBuildFile; fileRef = 3612E12F26475B6700476696 /* SceneDelegate.swift */; };
		3612E13D26475B6700476696 /* Assets.xcassets in Resources */ = {isa = PBXBuildFile; fileRef = 3612E13326475B6700476696 /* Assets.xcassets */; };
		3612E13E26475B6700476696 /* LaunchScreen.storyboard in Resources */ = {isa = PBXBuildFile; fileRef = 3612E13426475B6700476696 /* LaunchScreen.storyboard */; };
		3612E13F26475B6700476696 /* Main.storyboard in Resources */ = {isa = PBXBuildFile; fileRef = 3612E13626475B6700476696 /* Main.storyboard */; };
		3612E14226475BA400476696 /* ViewController.swift in Sources */ = {isa = PBXBuildFile; fileRef = 3612E14126475BA400476696 /* ViewController.swift */; };
		3612E16426475C4100476696 /* TFYAsynce.swift in Sources */ = {isa = PBXBuildFile; fileRef = 3612E15326475C4100476696 /* TFYAsynce.swift */; };
		362CAE092BCE958F00792DB3 /* TFYNetstatManager.swift in Sources */ = {isa = PBXBuildFile; fileRef = 362CAE082BCE958F00792DB3 /* TFYNetstatManager.swift */; };
		3642FE1C2CCE83D3000ACC7C /* UIBarButtonItem+obj.swift in Sources */ = {isa = PBXBuildFile; fileRef = 3642FE1B2CCE83D3000ACC7C /* UIBarButtonItem+obj.swift */; };
		365477B92830771E00E4DE22 /* CALayer+Chain.swift in Sources */ = {isa = PBXBuildFile; fileRef = 365477B82830771E00E4DE22 /* CALayer+Chain.swift */; };
		365477BB2830779500E4DE22 /* Bundle+Chain.swift in Sources */ = {isa = PBXBuildFile; fileRef = 365477BA2830779500E4DE22 /* Bundle+Chain.swift */; };
		365477BD283077B900E4DE22 /* UIWindow+Chain.swift in Sources */ = {isa = PBXBuildFile; fileRef = 365477BC283077B900E4DE22 /* UIWindow+Chain.swift */; };
		365477BF283077FC00E4DE22 /* NSNumber+Chain.swift in Sources */ = {isa = PBXBuildFile; fileRef = 365477BE283077FC00E4DE22 /* NSNumber+Chain.swift */; };
		365477FF2830802200E4DE22 /* UIStoryboard+Chain.swift in Sources */ = {isa = PBXBuildFile; fileRef = 365477FE2830802200E4DE22 /* UIStoryboard+Chain.swift */; };
		3654780F283091B100E4DE22 /* WKEncoderUnkeyedContainer.swift in Sources */ = {isa = PBXBuildFile; fileRef = 36547803283091B000E4DE22 /* WKEncoderUnkeyedContainer.swift */; };
		36547810283091B100E4DE22 /* WKWebManager.swift in Sources */ = {isa = PBXBuildFile; fileRef = 36547804283091B000E4DE22 /* WKWebManager.swift */; };
		36547811283091B100E4DE22 /* WKScriptHandlerParamsDecoder.swift in Sources */ = {isa = PBXBuildFile; fileRef = 36547805283091B000E4DE22 /* WKScriptHandlerParamsDecoder.swift */; };
		36547812283091B100E4DE22 /* WKDelegate.swift in Sources */ = {isa = PBXBuildFile; fileRef = 36547806283091B000E4DE22 /* WKDelegate.swift */; };
		36547813283091B100E4DE22 /* WKEncoderValueContainer.swift in Sources */ = {isa = PBXBuildFile; fileRef = 36547807283091B000E4DE22 /* WKEncoderValueContainer.swift */; };
		36547814283091B100E4DE22 /* WKEncoderKeyedContainer.swift in Sources */ = {isa = PBXBuildFile; fileRef = 36547808283091B000E4DE22 /* WKEncoderKeyedContainer.swift */; };
		36547815283091B100E4DE22 /* WKWebController.swift in Sources */ = {isa = PBXBuildFile; fileRef = 36547809283091B100E4DE22 /* WKWebController.swift */; };
		36547816283091B100E4DE22 /* WKWebHandler.swift in Sources */ = {isa = PBXBuildFile; fileRef = 3654780A283091B100E4DE22 /* WKWebHandler.swift */; };
		36547817283091B100E4DE22 /* WKDecoderUnkeyedContainer.swift in Sources */ = {isa = PBXBuildFile; fileRef = 3654780B283091B100E4DE22 /* WKDecoderUnkeyedContainer.swift */; };
		36547818283091B100E4DE22 /* WKDecoderKeyedContainer.swift in Sources */ = {isa = PBXBuildFile; fileRef = 3654780C283091B100E4DE22 /* WKDecoderKeyedContainer.swift */; };
		36547819283091B100E4DE22 /* WKScriptHandlerParamsEncoder.swift in Sources */ = {isa = PBXBuildFile; fileRef = 3654780D283091B100E4DE22 /* WKScriptHandlerParamsEncoder.swift */; };
		3654781A283091B100E4DE22 /* WKDecoderValueContainer.swift in Sources */ = {isa = PBXBuildFile; fileRef = 3654780E283091B100E4DE22 /* WKDecoderValueContainer.swift */; };
		3654781F2830937E00E4DE22 /* WKOperatorLayout.swift in Sources */ = {isa = PBXBuildFile; fileRef = 3654781E2830937E00E4DE22 /* WKOperatorLayout.swift */; };
		365478212830A1E700E4DE22 /* UIImage+Chain.swift in Sources */ = {isa = PBXBuildFile; fileRef = 365478202830A1E700E4DE22 /* UIImage+Chain.swift */; };
		365478862830A4D800E4DE22 /* UITableViewCell+Chain.swift in Sources */ = {isa = PBXBuildFile; fileRef = 365478852830A4D800E4DE22 /* UITableViewCell+Chain.swift */; };
		365478882830A51C00E4DE22 /* UIViewController+Chain.swift in Sources */ = {isa = PBXBuildFile; fileRef = 365478872830A51C00E4DE22 /* UIViewController+Chain.swift */; };
		36616C92282E41A400E0E1B1 /* String+Chain.swift in Sources */ = {isa = PBXBuildFile; fileRef = 36616C91282E41A400E0E1B1 /* String+Chain.swift */; };
		367264CF26536E6C00049CEF /* TFYTimer.swift in Sources */ = {isa = PBXBuildFile; fileRef = 367264CE26536E6C00049CEF /* TFYTimer.swift */; };
		368367AE264957DF0024939A /* UILongPressGestureRecognizer+ITools.swift in Sources */ = {isa = PBXBuildFile; fileRef = 368367AD264957DF0024939A /* UILongPressGestureRecognizer+ITools.swift */; };
		368367B026495D170024939A /* UIPanGestureRecognizer+ITools.swift in Sources */ = {isa = PBXBuildFile; fileRef = 368367AF26495D170024939A /* UIPanGestureRecognizer+ITools.swift */; };
		368367B226495E3A0024939A /* UIPinchGestureRecognizer+ITools.swift in Sources */ = {isa = PBXBuildFile; fileRef = 368367B126495E3A0024939A /* UIPinchGestureRecognizer+ITools.swift */; };
		368367B426495EB40024939A /* UIRotationGestureRecognizer+ITools.swift in Sources */ = {isa = PBXBuildFile; fileRef = 368367B326495EB40024939A /* UIRotationGestureRecognizer+ITools.swift */; };
		368367B626495F340024939A /* UISwipeGestureRecognizer+ITools.swift in Sources */ = {isa = PBXBuildFile; fileRef = 368367B526495F340024939A /* UISwipeGestureRecognizer+ITools.swift */; };
		368367B826495FED0024939A /* UITapGestureRecognizer+ITools.swift in Sources */ = {isa = PBXBuildFile; fileRef = 368367B726495FED0024939A /* UITapGestureRecognizer+ITools.swift */; };
		3694B0D72652A1D900296A92 /* TFYRuntime.swift in Sources */ = {isa = PBXBuildFile; fileRef = 3694B0D62652A1D900296A92 /* TFYRuntime.swift */; };
		369A65762891263C00CF71BB /* TFYStitchImage.swift in Sources */ = {isa = PBXBuildFile; fileRef = 369A65752891263C00CF71BB /* TFYStitchImage.swift */; };
		36D1103E2834BD7D0068E67E /* Array+Chain.swift in Sources */ = {isa = PBXBuildFile; fileRef = 36D1103D2834BD7D0068E67E /* Array+Chain.swift */; };
		36D110402834C0010068E67E /* CLLocation+Chain.swift in Sources */ = {isa = PBXBuildFile; fileRef = 36D1103F2834C0010068E67E /* CLLocation+Chain.swift */; };
		36D110422834C0420068E67E /* Data+Chain.swift in Sources */ = {isa = PBXBuildFile; fileRef = 36D110412834C0420068E67E /* Data+Chain.swift */; };
		36D110442834C3ED0068E67E /* TFYRegexHelper.swift in Sources */ = {isa = PBXBuildFile; fileRef = 36D110432834C3ED0068E67E /* TFYRegexHelper.swift */; };
		36D110462834CDCD0068E67E /* Date+Chain.swift in Sources */ = {isa = PBXBuildFile; fileRef = 36D110452834CDCD0068E67E /* Date+Chain.swift */; };
		36D1C5E6284DCEB0008F11BF /* TFYSwiftPopupView.swift in Sources */ = {isa = PBXBuildFile; fileRef = 36D1C5E5284DCEB0008F11BF /* TFYSwiftPopupView.swift */; };
		36DAFEBE2787FEAA00D05EE1 /* NotificationCenter+Chain.swift in Sources */ = {isa = PBXBuildFile; fileRef = 36DAFEB92787FEAA00D05EE1 /* NotificationCenter+Chain.swift */; };
		36DAFEBF2787FEAA00D05EE1 /* DateFormatter+Chain.swift in Sources */ = {isa = PBXBuildFile; fileRef = 36DAFEBA2787FEAA00D05EE1 /* DateFormatter+Chain.swift */; };
		36DAFEC02787FEAA00D05EE1 /* UserDefaults+Chain.swift in Sources */ = {isa = PBXBuildFile; fileRef = 36DAFEBB2787FEAA00D05EE1 /* UserDefaults+Chain.swift */; };
		36DAFEC12787FEAA00D05EE1 /* UIActivityIndicatorView+Chain.swift in Sources */ = {isa = PBXBuildFile; fileRef = 36DAFEBC2787FEAA00D05EE1 /* UIActivityIndicatorView+Chain.swift */; };
		36DAFEC22787FEAA00D05EE1 /* NSMutableAttributedString+Chain.swift in Sources */ = {isa = PBXBuildFile; fileRef = 36DAFEBD2787FEAA00D05EE1 /* NSMutableAttributedString+Chain.swift */; };
		36DAFEDB2787FF9D00D05EE1 /* UINavigationItem+Chain.swift in Sources */ = {isa = PBXBuildFile; fileRef = 36DAFEC32787FF9D00D05EE1 /* UINavigationItem+Chain.swift */; };
		36DAFEDC2787FF9D00D05EE1 /* UIButton+Chain.swift in Sources */ = {isa = PBXBuildFile; fileRef = 36DAFEC42787FF9D00D05EE1 /* UIButton+Chain.swift */; };
		36DAFEDD2787FF9D00D05EE1 /* UINavigationBar+Chain.swift in Sources */ = {isa = PBXBuildFile; fileRef = 36DAFEC52787FF9D00D05EE1 /* UINavigationBar+Chain.swift */; };
		36DAFEDE2787FF9D00D05EE1 /* UIBarButtonItem+Chain.swift in Sources */ = {isa = PBXBuildFile; fileRef = 36DAFEC62787FF9D00D05EE1 /* UIBarButtonItem+Chain.swift */; };
		36DAFEDF2787FF9D00D05EE1 /* UIProgressView+Chain.swift in Sources */ = {isa = PBXBuildFile; fileRef = 36DAFEC72787FF9D00D05EE1 /* UIProgressView+Chain.swift */; };
		36DAFEE02787FF9D00D05EE1 /* UIControl+Chain.swift in Sources */ = {isa = PBXBuildFile; fileRef = 36DAFEC82787FF9D00D05EE1 /* UIControl+Chain.swift */; };
		36DAFEE12787FF9D00D05EE1 /* UITableView+Chain.swift in Sources */ = {isa = PBXBuildFile; fileRef = 36DAFEC92787FF9D00D05EE1 /* UITableView+Chain.swift */; };
		36DAFEE22787FF9D00D05EE1 /* UIStepper+Chain.swift in Sources */ = {isa = PBXBuildFile; fileRef = 36DAFECA2787FF9D00D05EE1 /* UIStepper+Chain.swift */; };
		36DAFEE32787FF9D00D05EE1 /* UICollectionView+Chain.swift in Sources */ = {isa = PBXBuildFile; fileRef = 36DAFECB2787FF9D00D05EE1 /* UICollectionView+Chain.swift */; };
		36DAFEE42787FF9D00D05EE1 /* UISegmentedControl+Chain.swift in Sources */ = {isa = PBXBuildFile; fileRef = 36DAFECC2787FF9D00D05EE1 /* UISegmentedControl+Chain.swift */; };
		36DAFEE52787FF9D00D05EE1 /* UIGestureRecognizer+Chain.swift in Sources */ = {isa = PBXBuildFile; fileRef = 36DAFECD2787FF9D00D05EE1 /* UIGestureRecognizer+Chain.swift */; };
		36DAFEE62787FF9D00D05EE1 /* UIDatePicker+Chain.swift in Sources */ = {isa = PBXBuildFile; fileRef = 36DAFECE2787FF9D00D05EE1 /* UIDatePicker+Chain.swift */; };
		36DAFEE72787FF9D00D05EE1 /* UICollectionViewFlowLayout+Chain.swift in Sources */ = {isa = PBXBuildFile; fileRef = 36DAFECF2787FF9D00D05EE1 /* UICollectionViewFlowLayout+Chain.swift */; };
		36DAFEE82787FF9D00D05EE1 /* UIBarItem+Chain.swift in Sources */ = {isa = PBXBuildFile; fileRef = 36DAFED02787FF9D00D05EE1 /* UIBarItem+Chain.swift */; };
		36DAFEE92787FF9D00D05EE1 /* UIScrollView+Chain.swift in Sources */ = {isa = PBXBuildFile; fileRef = 36DAFED12787FF9D00D05EE1 /* UIScrollView+Chain.swift */; };
		36DAFEEA2787FF9D00D05EE1 /* UIImageView+Chain.swift in Sources */ = {isa = PBXBuildFile; fileRef = 36DAFED22787FF9D00D05EE1 /* UIImageView+Chain.swift */; };
		36DAFEEB2787FF9D00D05EE1 /* UITextField+Chain.swift in Sources */ = {isa = PBXBuildFile; fileRef = 36DAFED32787FF9D00D05EE1 /* UITextField+Chain.swift */; };
		36DAFEEC2787FF9D00D05EE1 /* UISwitch+Chain.swift in Sources */ = {isa = PBXBuildFile; fileRef = 36DAFED42787FF9D00D05EE1 /* UISwitch+Chain.swift */; };
		36DAFEED2787FF9D00D05EE1 /* UIResponder+Chain.swift in Sources */ = {isa = PBXBuildFile; fileRef = 36DAFED52787FF9D00D05EE1 /* UIResponder+Chain.swift */; };
		36DAFEEE2787FF9D00D05EE1 /* UITextView+Chain.swift in Sources */ = {isa = PBXBuildFile; fileRef = 36DAFED62787FF9D00D05EE1 /* UITextView+Chain.swift */; };
		36DAFEEF2787FF9D00D05EE1 /* UIView+Chain.swift in Sources */ = {isa = PBXBuildFile; fileRef = 36DAFED72787FF9D00D05EE1 /* UIView+Chain.swift */; };
		36DAFEF02787FF9D00D05EE1 /* UILabel+Chain.swift in Sources */ = {isa = PBXBuildFile; fileRef = 36DAFED82787FF9D00D05EE1 /* UILabel+Chain.swift */; };
		36DAFEF12787FF9D00D05EE1 /* UIPickerView+Chain.swift in Sources */ = {isa = PBXBuildFile; fileRef = 36DAFED92787FF9D00D05EE1 /* UIPickerView+Chain.swift */; };
		36DAFEF22787FF9D00D05EE1 /* UISlider+Chain.swift in Sources */ = {isa = PBXBuildFile; fileRef = 36DAFEDA2787FF9D00D05EE1 /* UISlider+Chain.swift */; };
		36E0CA052839ED040063C0F1 /* UIBezierPath+Chain.swift in Sources */ = {isa = PBXBuildFile; fileRef = 36E0CA042839ED040063C0F1 /* UIBezierPath+Chain.swift */; };
		36E0CA072839ED7C0063C0F1 /* UIFont+Chain.swift in Sources */ = {isa = PBXBuildFile; fileRef = 36E0CA062839ED7C0063C0F1 /* UIFont+Chain.swift */; };
		36E0CA092839F3810063C0F1 /* UIAlertController+Chain.swift in Sources */ = {isa = PBXBuildFile; fileRef = 36E0CA082839F3810063C0F1 /* UIAlertController+Chain.swift */; };
		36E0CA0B2839F6B80063C0F1 /* UIStackView+Chain.swift in Sources */ = {isa = PBXBuildFile; fileRef = 36E0CA0A2839F6B80063C0F1 /* UIStackView+Chain.swift */; };
		36E0CA0D2839F6F90063C0F1 /* UITabBarController+Chain.swift in Sources */ = {isa = PBXBuildFile; fileRef = 36E0CA0C2839F6F90063C0F1 /* UITabBarController+Chain.swift */; };
		36F1B82D278808360005E8B6 /* HasFont.swift in Sources */ = {isa = PBXBuildFile; fileRef = 36F1B827278808360005E8B6 /* HasFont.swift */; };
		36F1B82F278808360005E8B6 /* HasText.swift in Sources */ = {isa = PBXBuildFile; fileRef = 36F1B829278808360005E8B6 /* HasText.swift */; };
		36F1B830278808360005E8B6 /* Chain.swift in Sources */ = {isa = PBXBuildFile; fileRef = 36F1B82A278808360005E8B6 /* Chain.swift */; };
		36F282FE2834D61600460789 /* Dictionary+Chain.swift in Sources */ = {isa = PBXBuildFile; fileRef = 36F282FD2834D61600460789 /* Dictionary+Chain.swift */; };
		36F283002834D6F700460789 /* DispatchQueue+Chain.swift in Sources */ = {isa = PBXBuildFile; fileRef = 36F282FF2834D6F700460789 /* DispatchQueue+Chain.swift */; };
		36F283022834D87600460789 /* FileManager+Chain.swift in Sources */ = {isa = PBXBuildFile; fileRef = 36F283012834D87600460789 /* FileManager+Chain.swift */; };
		36F283042834D93600460789 /* NSAttributedString+Chain.swift in Sources */ = {isa = PBXBuildFile; fileRef = 36F283032834D93600460789 /* NSAttributedString+Chain.swift */; };
		36F283062834D99C00460789 /* UIDevice+Chain.swift in Sources */ = {isa = PBXBuildFile; fileRef = 36F283052834D99C00460789 /* UIDevice+Chain.swift */; };
		36F283082834DB1500460789 /* NSObject+Chain.swift in Sources */ = {isa = PBXBuildFile; fileRef = 36F283072834DB1500460789 /* NSObject+Chain.swift */; };
		36F2830A2834DB9F00460789 /* NSRange+Chain.swift in Sources */ = {isa = PBXBuildFile; fileRef = 36F283092834DB9F00460789 /* NSRange+Chain.swift */; };
		36F2830C2834DC2D00460789 /* NumberFormatter+Chain.swift in Sources */ = {isa = PBXBuildFile; fileRef = 36F2830B2834DC2D00460789 /* NumberFormatter+Chain.swift */; };
		36F2830E2834DC7B00460789 /* Timer+Chain.swift in Sources */ = {isa = PBXBuildFile; fileRef = 36F2830D2834DC7B00460789 /* Timer+Chain.swift */; };
		36F283102834DFE600460789 /* CAGradientLayer+Chain.swift in Sources */ = {isa = PBXBuildFile; fileRef = 36F2830F2834DFE600460789 /* CAGradientLayer+Chain.swift */; };
		36F283122834E02A00460789 /* CATextLayer+Chain.swift in Sources */ = {isa = PBXBuildFile; fileRef = 36F283112834E02A00460789 /* CATextLayer+Chain.swift */; };
		36F2835E2834E45700460789 /* UIApplication+Chain.swift in Sources */ = {isa = PBXBuildFile; fileRef = 36F2835D2834E45700460789 /* UIApplication+Chain.swift */; };
		36F283622835D98600460789 /* Codable+Chain.swift in Sources */ = {isa = PBXBuildFile; fileRef = 36F283612835D98600460789 /* Codable+Chain.swift */; };
		36F283662835E83800460789 /* TFYSwiftJsonKit.swift in Sources */ = {isa = PBXBuildFile; fileRef = 36F283652835E83800460789 /* TFYSwiftJsonKit.swift */; };
		36F2CDD9282CF7EC003CF2E7 /* TFYUtils.swift in Sources */ = {isa = PBXBuildFile; fileRef = 36F2CDD8282CF7EC003CF2E7 /* TFYUtils.swift */; };
		36F2CDDB282CF85D003CF2E7 /* UIColor+Chain.swift in Sources */ = {isa = PBXBuildFile; fileRef = 36F2CDDA282CF85D003CF2E7 /* UIColor+Chain.swift */; };
		36FA19642941D6290099BB35 /* UserDefault.swift in Sources */ = {isa = PBXBuildFile; fileRef = 36FA19212941D6290099BB35 /* UserDefault.swift */; };
		36FA19652941D6290099BB35 /* Operators.swift in Sources */ = {isa = PBXBuildFile; fileRef = 36FA19232941D6290099BB35 /* Operators.swift */; };
		36FA19662941D6290099BB35 /* CGPoint.swift in Sources */ = {isa = PBXBuildFile; fileRef = 36FA19242941D6290099BB35 /* CGPoint.swift */; };
		36FA19672941D6290099BB35 /* CGRect.swift in Sources */ = {isa = PBXBuildFile; fileRef = 36FA19252941D6290099BB35 /* CGRect.swift */; };
		36FA19682941D6290099BB35 /* Publisher.swift in Sources */ = {isa = PBXBuildFile; fileRef = 36FA19272941D6290099BB35 /* Publisher.swift */; };
		36FA19692941D6290099BB35 /* Subscriber.swift in Sources */ = {isa = PBXBuildFile; fileRef = 36FA19282941D6290099BB35 /* Subscriber.swift */; };
		36FA19842941D6290099BB35 /* CLLocation.swift in Sources */ = {isa = PBXBuildFile; fileRef = 36FA19462941D6290099BB35 /* CLLocation.swift */; };
		36FA19852941D6290099BB35 /* CLLocationCoordinate2D.swift in Sources */ = {isa = PBXBuildFile; fileRef = 36FA19472941D6290099BB35 /* CLLocationCoordinate2D.swift */; };
		36FA19862941D6290099BB35 /* AuthorizationPublisher.swift in Sources */ = {isa = PBXBuildFile; fileRef = 36FA19482941D6290099BB35 /* AuthorizationPublisher.swift */; };
		36FA19872941D6290099BB35 /* CLLocationManager.swift in Sources */ = {isa = PBXBuildFile; fileRef = 36FA19492941D6290099BB35 /* CLLocationManager.swift */; };
		36FA19882941D6290099BB35 /* LocationPublisher.swift in Sources */ = {isa = PBXBuildFile; fileRef = 36FA194A2941D6290099BB35 /* LocationPublisher.swift */; };
		36FA19892941D6290099BB35 /* View.swift in Sources */ = {isa = PBXBuildFile; fileRef = 36FA194C2941D6290099BB35 /* View.swift */; };
		36FA198A2941D6290099BB35 /* RoundedCorner.swift in Sources */ = {isa = PBXBuildFile; fileRef = 36FA194D2941D6290099BB35 /* RoundedCorner.swift */; };
		36FA198B2941D6290099BB35 /* Binding.swift in Sources */ = {isa = PBXBuildFile; fileRef = 36FA194E2941D6290099BB35 /* Binding.swift */; };
		36FA198C2941D6290099BB35 /* ScrollViewOffSetReader.swift in Sources */ = {isa = PBXBuildFile; fileRef = 36FA19502941D6290099BB35 /* ScrollViewOffSetReader.swift */; };
		36FA198D2941D6290099BB35 /* NavigationBarModifier.swift in Sources */ = {isa = PBXBuildFile; fileRef = 36FA19522941D6290099BB35 /* NavigationBarModifier.swift */; };
		36FA198E2941D6290099BB35 /* Image.swift in Sources */ = {isa = PBXBuildFile; fileRef = 36FA19532941D6290099BB35 /* Image.swift */; };
		36FA198F2941D6290099BB35 /* Preview.swift in Sources */ = {isa = PBXBuildFile; fileRef = 36FA19542941D6290099BB35 /* Preview.swift */; };
		36FA19902941D6290099BB35 /* Shape.swift in Sources */ = {isa = PBXBuildFile; fileRef = 36FA19552941D6290099BB35 /* Shape.swift */; };
		36FA19912941D6290099BB35 /* BottomSheet.swift in Sources */ = {isa = PBXBuildFile; fileRef = 36FA19572941D6290099BB35 /* BottomSheet.swift */; };
		36FA19922941D6290099BB35 /* Array+View.swift in Sources */ = {isa = PBXBuildFile; fileRef = 36FA19582941D6290099BB35 /* Array+View.swift */; };
		36FA19932941D6290099BB35 /* GeometryProxy.swift in Sources */ = {isa = PBXBuildFile; fileRef = 36FA195A2941D6290099BB35 /* GeometryProxy.swift */; };
		36FA19942941D6290099BB35 /* RectGetter.swift in Sources */ = {isa = PBXBuildFile; fileRef = 36FA195B2941D6290099BB35 /* RectGetter.swift */; };
		36FA19952941D6290099BB35 /* Text.swift in Sources */ = {isa = PBXBuildFile; fileRef = 36FA195C2941D6290099BB35 /* Text.swift */; };
		36FA19962941D6290099BB35 /* Button.swift in Sources */ = {isa = PBXBuildFile; fileRef = 36FA195D2941D6290099BB35 /* Button.swift */; };
		36FA19972941D6290099BB35 /* Color.swift in Sources */ = {isa = PBXBuildFile; fileRef = 36FA195E2941D6290099BB35 /* Color.swift */; };
		36FA19982941D6290099BB35 /* ShimmerView.swift in Sources */ = {isa = PBXBuildFile; fileRef = 36FA19602941D6290099BB35 /* ShimmerView.swift */; };
		36FA19992941D6290099BB35 /* CircleMotion.swift in Sources */ = {isa = PBXBuildFile; fileRef = 36FA19612941D6290099BB35 /* CircleMotion.swift */; };
		36FA199A2941D6290099BB35 /* KeyboardInfo.swift in Sources */ = {isa = PBXBuildFile; fileRef = 36FA19632941D6290099BB35 /* KeyboardInfo.swift */; };
		36FA199F2941E1930099BB35 /* UIScreen+Chain.swift in Sources */ = {isa = PBXBuildFile; fileRef = 36FA199E2941E1930099BB35 /* UIScreen+Chain.swift */; };
		36FA19A12942C8D40099BB35 /* UISearchBar+Chain.swift in Sources */ = {isa = PBXBuildFile; fileRef = 36FA19A02942C8D40099BB35 /* UISearchBar+Chain.swift */; };
		3DAFBE022CCC7E3C00BD829A /* WKWebView+Chain.swift in Sources */ = {isa = PBXBuildFile; fileRef = 3DAFBE012CCC7E3C00BD829A /* WKWebView+Chain.swift */; };
/* End PBXBuildFile section */

/* Begin PBXContainerItemProxy section */
		180473952CF6DC960026BF20 /* PBXContainerItemProxy */ = {
			isa = PBXContainerItemProxy;
			containerPortal = 3612E0F226475AEB00476696 /* Project object */;
			proxyType = 1;
			remoteGlobalIDString = 1804738B2CF6DC960026BF20;
			remoteInfo = TFYSwiftPacketTunnelProvider;
		};
		3612E11126475AEC00476696 /* PBXContainerItemProxy */ = {
			isa = PBXContainerItemProxy;
			containerPortal = 3612E0F226475AEB00476696 /* Project object */;
			proxyType = 1;
			remoteGlobalIDString = 3612E0F926475AEB00476696;
			remoteInfo = TFYSwiftCategoryUtil;
		};
		3612E11C26475AEC00476696 /* PBXContainerItemProxy */ = {
			isa = PBXContainerItemProxy;
			containerPortal = 3612E0F226475AEB00476696 /* Project object */;
			proxyType = 1;
			remoteGlobalIDString = 3612E0F926475AEB00476696;
			remoteInfo = TFYSwiftCategoryUtil;
		};
/* End PBXContainerItemProxy section */

/* Begin PBXCopyFilesBuildPhase section */
		1804739C2CF6DC960026BF20 /* Embed Foundation Extensions */ = {
			isa = PBXCopyFilesBuildPhase;
			buildActionMask = 2147483647;
			dstPath = "";
			dstSubfolderSpec = 13;
			files = (
				180473972CF6DC960026BF20 /* TFYSwiftPacketTunnelProvider.appex in Embed Foundation Extensions */,
			);
			name = "Embed Foundation Extensions";
			runOnlyForDeploymentPostprocessing = 0;
		};
/* End PBXCopyFilesBuildPhase section */

/* Begin PBXFileReference section */
		1804738C2CF6DC960026BF20 /* TFYSwiftPacketTunnelProvider.appex */ = {isa = PBXFileReference; explicitFileType = "wrapper.app-extension"; includeInIndex = 0; path = TFYSwiftPacketTunnelProvider.appex; sourceTree = BUILT_PRODUCTS_DIR; };
		1804738E2CF6DC960026BF20 /* NetworkExtension.framework */ = {isa = PBXFileReference; lastKnownFileType = wrapper.framework; name = NetworkExtension.framework; path = System/Library/Frameworks/NetworkExtension.framework; sourceTree = SDKROOT; };
		1804739D2CF6DC9C0026BF20 /* Info.plist */ = {isa = PBXFileReference; lastKnownFileType = text.plist.xml; path = Info.plist; sourceTree = "<group>"; };
		1804739E2CF6DC9C0026BF20 /* PacketTunnelProvider.swift */ = {isa = PBXFileReference; lastKnownFileType = sourcecode.swift; path = PacketTunnelProvider.swift; sourceTree = "<group>"; };
		1804739F2CF6DC9C0026BF20 /* TFYSwiftPacketTunnelProvider.entitlements */ = {isa = PBXFileReference; lastKnownFileType = text.plist.entitlements; path = TFYSwiftPacketTunnelProvider.entitlements; sourceTree = "<group>"; };
		180473A32CF6DCAE0026BF20 /* TFYSwiftCategoryUtil.entitlements */ = {isa = PBXFileReference; lastKnownFileType = text.plist.entitlements; path = TFYSwiftCategoryUtil.entitlements; sourceTree = "<group>"; };
<<<<<<< HEAD
=======
		189598CB2D042FB800DD76B2 /* GCDAsyncSocket.swift */ = {isa = PBXFileReference; lastKnownFileType = sourcecode.swift; path = GCDAsyncSocket.swift; sourceTree = "<group>"; };
		189598CC2D042FB800DD76B2 /* GCDAsyncSocket+Addressing.swift */ = {isa = PBXFileReference; lastKnownFileType = sourcecode.swift; path = "GCDAsyncSocket+Addressing.swift"; sourceTree = "<group>"; };
		189598CD2D042FB800DD76B2 /* GCDAsyncSocket+Configuration.swift */ = {isa = PBXFileReference; lastKnownFileType = sourcecode.swift; path = "GCDAsyncSocket+Configuration.swift"; sourceTree = "<group>"; };
		189598CE2D042FB800DD76B2 /* GCDAsyncSocket+Delegate.swift */ = {isa = PBXFileReference; lastKnownFileType = sourcecode.swift; path = "GCDAsyncSocket+Delegate.swift"; sourceTree = "<group>"; };
		189598CF2D042FB800DD76B2 /* GCDAsyncSocket+Error.swift */ = {isa = PBXFileReference; lastKnownFileType = sourcecode.swift; path = "GCDAsyncSocket+Error.swift"; sourceTree = "<group>"; };
		189598D02D042FB800DD76B2 /* GCDAsyncSocket+Interface.swift */ = {isa = PBXFileReference; lastKnownFileType = sourcecode.swift; path = "GCDAsyncSocket+Interface.swift"; sourceTree = "<group>"; };
		189598D12D042FB800DD76B2 /* GCDAsyncSocket+Logging.swift */ = {isa = PBXFileReference; lastKnownFileType = sourcecode.swift; path = "GCDAsyncSocket+Logging.swift"; sourceTree = "<group>"; };
		189598D22D042FB800DD76B2 /* GCDAsyncSocket+Lookup.swift */ = {isa = PBXFileReference; lastKnownFileType = sourcecode.swift; path = "GCDAsyncSocket+Lookup.swift"; sourceTree = "<group>"; };
		189598D32D042FB800DD76B2 /* GCDAsyncSocket+NetworkSecurity.swift */ = {isa = PBXFileReference; lastKnownFileType = sourcecode.swift; path = "GCDAsyncSocket+NetworkSecurity.swift"; sourceTree = "<group>"; };
		189598D42D042FB800DD76B2 /* GCDAsyncSocket+PreBuffer.swift */ = {isa = PBXFileReference; lastKnownFileType = sourcecode.swift; path = "GCDAsyncSocket+PreBuffer.swift"; sourceTree = "<group>"; };
		189598D52D042FB800DD76B2 /* GCDAsyncSocket+SSL.swift */ = {isa = PBXFileReference; lastKnownFileType = sourcecode.swift; path = "GCDAsyncSocket+SSL.swift"; sourceTree = "<group>"; };
		189598D62D042FB800DD76B2 /* GCDAsyncSocket+State.swift */ = {isa = PBXFileReference; lastKnownFileType = sourcecode.swift; path = "GCDAsyncSocket+State.swift"; sourceTree = "<group>"; };
		189598D72D042FB800DD76B2 /* GCDAsyncSocket+Timer.swift */ = {isa = PBXFileReference; lastKnownFileType = sourcecode.swift; path = "GCDAsyncSocket+Timer.swift"; sourceTree = "<group>"; };
		189598D92D042FB800DD76B2 /* GCDAsyncUdpSendPacket.swift */ = {isa = PBXFileReference; lastKnownFileType = sourcecode.swift; path = GCDAsyncUdpSendPacket.swift; sourceTree = "<group>"; };
		189598DA2D042FB800DD76B2 /* GCDAsyncUdpSocket.swift */ = {isa = PBXFileReference; lastKnownFileType = sourcecode.swift; path = GCDAsyncUdpSocket.swift; sourceTree = "<group>"; };
		189598DB2D042FB800DD76B2 /* GCDAsyncUdpSocket+Configuration.swift */ = {isa = PBXFileReference; lastKnownFileType = sourcecode.swift; path = "GCDAsyncUdpSocket+Configuration.swift"; sourceTree = "<group>"; };
		189598DC2D042FB800DD76B2 /* GCDAsyncUdpSocket+Multicast.swift */ = {isa = PBXFileReference; lastKnownFileType = sourcecode.swift; path = "GCDAsyncUdpSocket+Multicast.swift"; sourceTree = "<group>"; };
		189598DD2D042FB800DD76B2 /* GCDAsyncUdpSocket+Receiving.swift */ = {isa = PBXFileReference; lastKnownFileType = sourcecode.swift; path = "GCDAsyncUdpSocket+Receiving.swift"; sourceTree = "<group>"; };
		189598DE2D042FB800DD76B2 /* GCDAsyncUdpSocket+Sending.swift */ = {isa = PBXFileReference; lastKnownFileType = sourcecode.swift; path = "GCDAsyncUdpSocket+Sending.swift"; sourceTree = "<group>"; };
		189598DF2D042FB800DD76B2 /* GCDAsyncUdpSocket+Utilities.swift */ = {isa = PBXFileReference; lastKnownFileType = sourcecode.swift; path = "GCDAsyncUdpSocket+Utilities.swift"; sourceTree = "<group>"; };
		189598E12D042FB800DD76B2 /* NetworkExample.swift */ = {isa = PBXFileReference; lastKnownFileType = sourcecode.swift; path = NetworkExample.swift; sourceTree = "<group>"; };
		189598E22D042FB800DD76B2 /* NetworkManager.swift */ = {isa = PBXFileReference; lastKnownFileType = sourcecode.swift; path = NetworkManager.swift; sourceTree = "<group>"; };
>>>>>>> b6480d46
		3612E0FA26475AEB00476696 /* TFYSwiftCategoryUtil.app */ = {isa = PBXFileReference; explicitFileType = wrapper.application; includeInIndex = 0; path = TFYSwiftCategoryUtil.app; sourceTree = BUILT_PRODUCTS_DIR; };
		3612E11026475AEC00476696 /* TFYSwiftCategoryUtilTests.xctest */ = {isa = PBXFileReference; explicitFileType = wrapper.cfbundle; includeInIndex = 0; path = TFYSwiftCategoryUtilTests.xctest; sourceTree = BUILT_PRODUCTS_DIR; };
		3612E11426475AEC00476696 /* TFYSwiftCategoryUtilTests.swift */ = {isa = PBXFileReference; lastKnownFileType = sourcecode.swift; path = TFYSwiftCategoryUtilTests.swift; sourceTree = "<group>"; };
		3612E11626475AEC00476696 /* Info.plist */ = {isa = PBXFileReference; lastKnownFileType = text.plist.xml; path = Info.plist; sourceTree = "<group>"; };
		3612E11B26475AEC00476696 /* TFYSwiftCategoryUtilUITests.xctest */ = {isa = PBXFileReference; explicitFileType = wrapper.cfbundle; includeInIndex = 0; path = TFYSwiftCategoryUtilUITests.xctest; sourceTree = BUILT_PRODUCTS_DIR; };
		3612E11F26475AEC00476696 /* TFYSwiftCategoryUtilUITests.swift */ = {isa = PBXFileReference; lastKnownFileType = sourcecode.swift; path = TFYSwiftCategoryUtilUITests.swift; sourceTree = "<group>"; };
		3612E12126475AEC00476696 /* Info.plist */ = {isa = PBXFileReference; lastKnownFileType = text.plist.xml; path = Info.plist; sourceTree = "<group>"; };
		3612E12E26475B6700476696 /* AppDelegate.swift */ = {isa = PBXFileReference; fileEncoding = 4; lastKnownFileType = sourcecode.swift; path = AppDelegate.swift; sourceTree = "<group>"; };
		3612E12F26475B6700476696 /* SceneDelegate.swift */ = {isa = PBXFileReference; fileEncoding = 4; lastKnownFileType = sourcecode.swift; path = SceneDelegate.swift; sourceTree = "<group>"; };
		3612E13326475B6700476696 /* Assets.xcassets */ = {isa = PBXFileReference; lastKnownFileType = folder.assetcatalog; path = Assets.xcassets; sourceTree = "<group>"; };
		3612E13526475B6700476696 /* Base */ = {isa = PBXFileReference; lastKnownFileType = file.storyboard; name = Base; path = Base.lproj/LaunchScreen.storyboard; sourceTree = "<group>"; };
		3612E13726475B6700476696 /* Base */ = {isa = PBXFileReference; lastKnownFileType = file.storyboard; name = Base; path = Base.lproj/Main.storyboard; sourceTree = "<group>"; };
		3612E13826475B6700476696 /* Info.plist */ = {isa = PBXFileReference; fileEncoding = 4; lastKnownFileType = text.plist.xml; path = Info.plist; sourceTree = "<group>"; };
		3612E14126475BA400476696 /* ViewController.swift */ = {isa = PBXFileReference; fileEncoding = 4; lastKnownFileType = sourcecode.swift; path = ViewController.swift; sourceTree = "<group>"; };
		3612E15326475C4100476696 /* TFYAsynce.swift */ = {isa = PBXFileReference; fileEncoding = 4; lastKnownFileType = sourcecode.swift; path = TFYAsynce.swift; sourceTree = "<group>"; };
		3612E16826475CED00476696 /* TFYSwiftCategoryUtil-Bridging-Header.h */ = {isa = PBXFileReference; lastKnownFileType = sourcecode.c.h; path = "TFYSwiftCategoryUtil-Bridging-Header.h"; sourceTree = "<group>"; };
		362CAE082BCE958F00792DB3 /* TFYNetstatManager.swift */ = {isa = PBXFileReference; fileEncoding = 4; lastKnownFileType = sourcecode.swift; path = TFYNetstatManager.swift; sourceTree = "<group>"; };
		3642FE1B2CCE83D3000ACC7C /* UIBarButtonItem+obj.swift */ = {isa = PBXFileReference; lastKnownFileType = sourcecode.swift; path = "UIBarButtonItem+obj.swift"; sourceTree = "<group>"; };
		365477B82830771E00E4DE22 /* CALayer+Chain.swift */ = {isa = PBXFileReference; lastKnownFileType = sourcecode.swift; path = "CALayer+Chain.swift"; sourceTree = "<group>"; };
		365477BA2830779500E4DE22 /* Bundle+Chain.swift */ = {isa = PBXFileReference; lastKnownFileType = sourcecode.swift; path = "Bundle+Chain.swift"; sourceTree = "<group>"; };
		365477BC283077B900E4DE22 /* UIWindow+Chain.swift */ = {isa = PBXFileReference; lastKnownFileType = sourcecode.swift; path = "UIWindow+Chain.swift"; sourceTree = "<group>"; };
		365477BE283077FC00E4DE22 /* NSNumber+Chain.swift */ = {isa = PBXFileReference; lastKnownFileType = sourcecode.swift; path = "NSNumber+Chain.swift"; sourceTree = "<group>"; };
		365477FE2830802200E4DE22 /* UIStoryboard+Chain.swift */ = {isa = PBXFileReference; lastKnownFileType = sourcecode.swift; path = "UIStoryboard+Chain.swift"; sourceTree = "<group>"; };
		36547803283091B000E4DE22 /* WKEncoderUnkeyedContainer.swift */ = {isa = PBXFileReference; fileEncoding = 4; lastKnownFileType = sourcecode.swift; path = WKEncoderUnkeyedContainer.swift; sourceTree = "<group>"; };
		36547804283091B000E4DE22 /* WKWebManager.swift */ = {isa = PBXFileReference; fileEncoding = 4; lastKnownFileType = sourcecode.swift; path = WKWebManager.swift; sourceTree = "<group>"; };
		36547805283091B000E4DE22 /* WKScriptHandlerParamsDecoder.swift */ = {isa = PBXFileReference; fileEncoding = 4; lastKnownFileType = sourcecode.swift; path = WKScriptHandlerParamsDecoder.swift; sourceTree = "<group>"; };
		36547806283091B000E4DE22 /* WKDelegate.swift */ = {isa = PBXFileReference; fileEncoding = 4; lastKnownFileType = sourcecode.swift; path = WKDelegate.swift; sourceTree = "<group>"; };
		36547807283091B000E4DE22 /* WKEncoderValueContainer.swift */ = {isa = PBXFileReference; fileEncoding = 4; lastKnownFileType = sourcecode.swift; path = WKEncoderValueContainer.swift; sourceTree = "<group>"; };
		36547808283091B000E4DE22 /* WKEncoderKeyedContainer.swift */ = {isa = PBXFileReference; fileEncoding = 4; lastKnownFileType = sourcecode.swift; path = WKEncoderKeyedContainer.swift; sourceTree = "<group>"; };
		36547809283091B100E4DE22 /* WKWebController.swift */ = {isa = PBXFileReference; fileEncoding = 4; lastKnownFileType = sourcecode.swift; path = WKWebController.swift; sourceTree = "<group>"; };
		3654780A283091B100E4DE22 /* WKWebHandler.swift */ = {isa = PBXFileReference; fileEncoding = 4; lastKnownFileType = sourcecode.swift; path = WKWebHandler.swift; sourceTree = "<group>"; };
		3654780B283091B100E4DE22 /* WKDecoderUnkeyedContainer.swift */ = {isa = PBXFileReference; fileEncoding = 4; lastKnownFileType = sourcecode.swift; path = WKDecoderUnkeyedContainer.swift; sourceTree = "<group>"; };
		3654780C283091B100E4DE22 /* WKDecoderKeyedContainer.swift */ = {isa = PBXFileReference; fileEncoding = 4; lastKnownFileType = sourcecode.swift; path = WKDecoderKeyedContainer.swift; sourceTree = "<group>"; };
		3654780D283091B100E4DE22 /* WKScriptHandlerParamsEncoder.swift */ = {isa = PBXFileReference; fileEncoding = 4; lastKnownFileType = sourcecode.swift; path = WKScriptHandlerParamsEncoder.swift; sourceTree = "<group>"; };
		3654780E283091B100E4DE22 /* WKDecoderValueContainer.swift */ = {isa = PBXFileReference; fileEncoding = 4; lastKnownFileType = sourcecode.swift; path = WKDecoderValueContainer.swift; sourceTree = "<group>"; };
		3654781E2830937E00E4DE22 /* WKOperatorLayout.swift */ = {isa = PBXFileReference; lastKnownFileType = sourcecode.swift; path = WKOperatorLayout.swift; sourceTree = "<group>"; };
		365478202830A1E700E4DE22 /* UIImage+Chain.swift */ = {isa = PBXFileReference; lastKnownFileType = sourcecode.swift; path = "UIImage+Chain.swift"; sourceTree = "<group>"; };
		365478852830A4D800E4DE22 /* UITableViewCell+Chain.swift */ = {isa = PBXFileReference; lastKnownFileType = sourcecode.swift; path = "UITableViewCell+Chain.swift"; sourceTree = "<group>"; };
		365478872830A51C00E4DE22 /* UIViewController+Chain.swift */ = {isa = PBXFileReference; lastKnownFileType = sourcecode.swift; path = "UIViewController+Chain.swift"; sourceTree = "<group>"; };
		36616C91282E41A400E0E1B1 /* String+Chain.swift */ = {isa = PBXFileReference; lastKnownFileType = sourcecode.swift; path = "String+Chain.swift"; sourceTree = "<group>"; };
		367264CE26536E6C00049CEF /* TFYTimer.swift */ = {isa = PBXFileReference; lastKnownFileType = sourcecode.swift; path = TFYTimer.swift; sourceTree = "<group>"; };
		368367AD264957DF0024939A /* UILongPressGestureRecognizer+ITools.swift */ = {isa = PBXFileReference; lastKnownFileType = sourcecode.swift; path = "UILongPressGestureRecognizer+ITools.swift"; sourceTree = "<group>"; };
		368367AF26495D170024939A /* UIPanGestureRecognizer+ITools.swift */ = {isa = PBXFileReference; lastKnownFileType = sourcecode.swift; path = "UIPanGestureRecognizer+ITools.swift"; sourceTree = "<group>"; };
		368367B126495E3A0024939A /* UIPinchGestureRecognizer+ITools.swift */ = {isa = PBXFileReference; lastKnownFileType = sourcecode.swift; path = "UIPinchGestureRecognizer+ITools.swift"; sourceTree = "<group>"; };
		368367B326495EB40024939A /* UIRotationGestureRecognizer+ITools.swift */ = {isa = PBXFileReference; lastKnownFileType = sourcecode.swift; path = "UIRotationGestureRecognizer+ITools.swift"; sourceTree = "<group>"; };
		368367B526495F340024939A /* UISwipeGestureRecognizer+ITools.swift */ = {isa = PBXFileReference; lastKnownFileType = sourcecode.swift; path = "UISwipeGestureRecognizer+ITools.swift"; sourceTree = "<group>"; };
		368367B726495FED0024939A /* UITapGestureRecognizer+ITools.swift */ = {isa = PBXFileReference; lastKnownFileType = sourcecode.swift; path = "UITapGestureRecognizer+ITools.swift"; sourceTree = "<group>"; };
		3694B0D62652A1D900296A92 /* TFYRuntime.swift */ = {isa = PBXFileReference; lastKnownFileType = sourcecode.swift; path = TFYRuntime.swift; sourceTree = "<group>"; };
		369A65752891263C00CF71BB /* TFYStitchImage.swift */ = {isa = PBXFileReference; lastKnownFileType = sourcecode.swift; path = TFYStitchImage.swift; sourceTree = "<group>"; };
		36D1103D2834BD7D0068E67E /* Array+Chain.swift */ = {isa = PBXFileReference; lastKnownFileType = sourcecode.swift; path = "Array+Chain.swift"; sourceTree = "<group>"; };
		36D1103F2834C0010068E67E /* CLLocation+Chain.swift */ = {isa = PBXFileReference; lastKnownFileType = sourcecode.swift; path = "CLLocation+Chain.swift"; sourceTree = "<group>"; };
		36D110412834C0420068E67E /* Data+Chain.swift */ = {isa = PBXFileReference; lastKnownFileType = sourcecode.swift; path = "Data+Chain.swift"; sourceTree = "<group>"; };
		36D110432834C3ED0068E67E /* TFYRegexHelper.swift */ = {isa = PBXFileReference; lastKnownFileType = sourcecode.swift; path = TFYRegexHelper.swift; sourceTree = "<group>"; };
		36D110452834CDCD0068E67E /* Date+Chain.swift */ = {isa = PBXFileReference; lastKnownFileType = sourcecode.swift; path = "Date+Chain.swift"; sourceTree = "<group>"; };
		36D1C5E5284DCEB0008F11BF /* TFYSwiftPopupView.swift */ = {isa = PBXFileReference; lastKnownFileType = sourcecode.swift; path = TFYSwiftPopupView.swift; sourceTree = "<group>"; };
		36DAFEB32787FC6000D05EE1 /* HasFont.swift */ = {isa = PBXFileReference; fileEncoding = 4; lastKnownFileType = sourcecode.swift; path = HasFont.swift; sourceTree = "<group>"; };
		36DAFEB92787FEAA00D05EE1 /* NotificationCenter+Chain.swift */ = {isa = PBXFileReference; fileEncoding = 4; lastKnownFileType = sourcecode.swift; path = "NotificationCenter+Chain.swift"; sourceTree = "<group>"; };
		36DAFEBA2787FEAA00D05EE1 /* DateFormatter+Chain.swift */ = {isa = PBXFileReference; fileEncoding = 4; lastKnownFileType = sourcecode.swift; path = "DateFormatter+Chain.swift"; sourceTree = "<group>"; };
		36DAFEBB2787FEAA00D05EE1 /* UserDefaults+Chain.swift */ = {isa = PBXFileReference; fileEncoding = 4; lastKnownFileType = sourcecode.swift; path = "UserDefaults+Chain.swift"; sourceTree = "<group>"; };
		36DAFEBC2787FEAA00D05EE1 /* UIActivityIndicatorView+Chain.swift */ = {isa = PBXFileReference; fileEncoding = 4; lastKnownFileType = sourcecode.swift; path = "UIActivityIndicatorView+Chain.swift"; sourceTree = "<group>"; };
		36DAFEBD2787FEAA00D05EE1 /* NSMutableAttributedString+Chain.swift */ = {isa = PBXFileReference; fileEncoding = 4; lastKnownFileType = sourcecode.swift; path = "NSMutableAttributedString+Chain.swift"; sourceTree = "<group>"; };
		36DAFEC32787FF9D00D05EE1 /* UINavigationItem+Chain.swift */ = {isa = PBXFileReference; fileEncoding = 4; lastKnownFileType = sourcecode.swift; path = "UINavigationItem+Chain.swift"; sourceTree = "<group>"; };
		36DAFEC42787FF9D00D05EE1 /* UIButton+Chain.swift */ = {isa = PBXFileReference; fileEncoding = 4; lastKnownFileType = sourcecode.swift; path = "UIButton+Chain.swift"; sourceTree = "<group>"; };
		36DAFEC52787FF9D00D05EE1 /* UINavigationBar+Chain.swift */ = {isa = PBXFileReference; fileEncoding = 4; lastKnownFileType = sourcecode.swift; path = "UINavigationBar+Chain.swift"; sourceTree = "<group>"; };
		36DAFEC62787FF9D00D05EE1 /* UIBarButtonItem+Chain.swift */ = {isa = PBXFileReference; fileEncoding = 4; lastKnownFileType = sourcecode.swift; path = "UIBarButtonItem+Chain.swift"; sourceTree = "<group>"; };
		36DAFEC72787FF9D00D05EE1 /* UIProgressView+Chain.swift */ = {isa = PBXFileReference; fileEncoding = 4; lastKnownFileType = sourcecode.swift; path = "UIProgressView+Chain.swift"; sourceTree = "<group>"; };
		36DAFEC82787FF9D00D05EE1 /* UIControl+Chain.swift */ = {isa = PBXFileReference; fileEncoding = 4; lastKnownFileType = sourcecode.swift; path = "UIControl+Chain.swift"; sourceTree = "<group>"; };
		36DAFEC92787FF9D00D05EE1 /* UITableView+Chain.swift */ = {isa = PBXFileReference; fileEncoding = 4; lastKnownFileType = sourcecode.swift; path = "UITableView+Chain.swift"; sourceTree = "<group>"; };
		36DAFECA2787FF9D00D05EE1 /* UIStepper+Chain.swift */ = {isa = PBXFileReference; fileEncoding = 4; lastKnownFileType = sourcecode.swift; path = "UIStepper+Chain.swift"; sourceTree = "<group>"; };
		36DAFECB2787FF9D00D05EE1 /* UICollectionView+Chain.swift */ = {isa = PBXFileReference; fileEncoding = 4; lastKnownFileType = sourcecode.swift; path = "UICollectionView+Chain.swift"; sourceTree = "<group>"; };
		36DAFECC2787FF9D00D05EE1 /* UISegmentedControl+Chain.swift */ = {isa = PBXFileReference; fileEncoding = 4; lastKnownFileType = sourcecode.swift; path = "UISegmentedControl+Chain.swift"; sourceTree = "<group>"; };
		36DAFECD2787FF9D00D05EE1 /* UIGestureRecognizer+Chain.swift */ = {isa = PBXFileReference; fileEncoding = 4; lastKnownFileType = sourcecode.swift; path = "UIGestureRecognizer+Chain.swift"; sourceTree = "<group>"; };
		36DAFECE2787FF9D00D05EE1 /* UIDatePicker+Chain.swift */ = {isa = PBXFileReference; fileEncoding = 4; lastKnownFileType = sourcecode.swift; path = "UIDatePicker+Chain.swift"; sourceTree = "<group>"; };
		36DAFECF2787FF9D00D05EE1 /* UICollectionViewFlowLayout+Chain.swift */ = {isa = PBXFileReference; fileEncoding = 4; lastKnownFileType = sourcecode.swift; path = "UICollectionViewFlowLayout+Chain.swift"; sourceTree = "<group>"; };
		36DAFED02787FF9D00D05EE1 /* UIBarItem+Chain.swift */ = {isa = PBXFileReference; fileEncoding = 4; lastKnownFileType = sourcecode.swift; path = "UIBarItem+Chain.swift"; sourceTree = "<group>"; };
		36DAFED12787FF9D00D05EE1 /* UIScrollView+Chain.swift */ = {isa = PBXFileReference; fileEncoding = 4; lastKnownFileType = sourcecode.swift; path = "UIScrollView+Chain.swift"; sourceTree = "<group>"; };
		36DAFED22787FF9D00D05EE1 /* UIImageView+Chain.swift */ = {isa = PBXFileReference; fileEncoding = 4; lastKnownFileType = sourcecode.swift; path = "UIImageView+Chain.swift"; sourceTree = "<group>"; };
		36DAFED32787FF9D00D05EE1 /* UITextField+Chain.swift */ = {isa = PBXFileReference; fileEncoding = 4; lastKnownFileType = sourcecode.swift; path = "UITextField+Chain.swift"; sourceTree = "<group>"; };
		36DAFED42787FF9D00D05EE1 /* UISwitch+Chain.swift */ = {isa = PBXFileReference; fileEncoding = 4; lastKnownFileType = sourcecode.swift; path = "UISwitch+Chain.swift"; sourceTree = "<group>"; };
		36DAFED52787FF9D00D05EE1 /* UIResponder+Chain.swift */ = {isa = PBXFileReference; fileEncoding = 4; lastKnownFileType = sourcecode.swift; path = "UIResponder+Chain.swift"; sourceTree = "<group>"; };
		36DAFED62787FF9D00D05EE1 /* UITextView+Chain.swift */ = {isa = PBXFileReference; fileEncoding = 4; lastKnownFileType = sourcecode.swift; path = "UITextView+Chain.swift"; sourceTree = "<group>"; };
		36DAFED72787FF9D00D05EE1 /* UIView+Chain.swift */ = {isa = PBXFileReference; fileEncoding = 4; lastKnownFileType = sourcecode.swift; path = "UIView+Chain.swift"; sourceTree = "<group>"; };
		36DAFED82787FF9D00D05EE1 /* UILabel+Chain.swift */ = {isa = PBXFileReference; fileEncoding = 4; lastKnownFileType = sourcecode.swift; path = "UILabel+Chain.swift"; sourceTree = "<group>"; };
		36DAFED92787FF9D00D05EE1 /* UIPickerView+Chain.swift */ = {isa = PBXFileReference; fileEncoding = 4; lastKnownFileType = sourcecode.swift; path = "UIPickerView+Chain.swift"; sourceTree = "<group>"; };
		36DAFEDA2787FF9D00D05EE1 /* UISlider+Chain.swift */ = {isa = PBXFileReference; fileEncoding = 4; lastKnownFileType = sourcecode.swift; path = "UISlider+Chain.swift"; sourceTree = "<group>"; };
		36E0CA042839ED040063C0F1 /* UIBezierPath+Chain.swift */ = {isa = PBXFileReference; lastKnownFileType = sourcecode.swift; path = "UIBezierPath+Chain.swift"; sourceTree = "<group>"; };
		36E0CA062839ED7C0063C0F1 /* UIFont+Chain.swift */ = {isa = PBXFileReference; lastKnownFileType = sourcecode.swift; path = "UIFont+Chain.swift"; sourceTree = "<group>"; };
		36E0CA082839F3810063C0F1 /* UIAlertController+Chain.swift */ = {isa = PBXFileReference; lastKnownFileType = sourcecode.swift; path = "UIAlertController+Chain.swift"; sourceTree = "<group>"; };
		36E0CA0A2839F6B80063C0F1 /* UIStackView+Chain.swift */ = {isa = PBXFileReference; lastKnownFileType = sourcecode.swift; path = "UIStackView+Chain.swift"; sourceTree = "<group>"; };
		36E0CA0C2839F6F90063C0F1 /* UITabBarController+Chain.swift */ = {isa = PBXFileReference; lastKnownFileType = sourcecode.swift; path = "UITabBarController+Chain.swift"; sourceTree = "<group>"; };
		36F1B827278808360005E8B6 /* HasFont.swift */ = {isa = PBXFileReference; fileEncoding = 4; lastKnownFileType = sourcecode.swift; path = HasFont.swift; sourceTree = "<group>"; };
		36F1B829278808360005E8B6 /* HasText.swift */ = {isa = PBXFileReference; fileEncoding = 4; lastKnownFileType = sourcecode.swift; path = HasText.swift; sourceTree = "<group>"; };
		36F1B82A278808360005E8B6 /* Chain.swift */ = {isa = PBXFileReference; fileEncoding = 4; lastKnownFileType = sourcecode.swift; path = Chain.swift; sourceTree = "<group>"; };
		36F282FD2834D61600460789 /* Dictionary+Chain.swift */ = {isa = PBXFileReference; lastKnownFileType = sourcecode.swift; path = "Dictionary+Chain.swift"; sourceTree = "<group>"; };
		36F282FF2834D6F700460789 /* DispatchQueue+Chain.swift */ = {isa = PBXFileReference; lastKnownFileType = sourcecode.swift; path = "DispatchQueue+Chain.swift"; sourceTree = "<group>"; };
		36F283012834D87600460789 /* FileManager+Chain.swift */ = {isa = PBXFileReference; lastKnownFileType = sourcecode.swift; path = "FileManager+Chain.swift"; sourceTree = "<group>"; };
		36F283032834D93600460789 /* NSAttributedString+Chain.swift */ = {isa = PBXFileReference; lastKnownFileType = sourcecode.swift; path = "NSAttributedString+Chain.swift"; sourceTree = "<group>"; };
		36F283052834D99C00460789 /* UIDevice+Chain.swift */ = {isa = PBXFileReference; lastKnownFileType = sourcecode.swift; path = "UIDevice+Chain.swift"; sourceTree = "<group>"; };
		36F283072834DB1500460789 /* NSObject+Chain.swift */ = {isa = PBXFileReference; lastKnownFileType = sourcecode.swift; path = "NSObject+Chain.swift"; sourceTree = "<group>"; };
		36F283092834DB9F00460789 /* NSRange+Chain.swift */ = {isa = PBXFileReference; lastKnownFileType = sourcecode.swift; path = "NSRange+Chain.swift"; sourceTree = "<group>"; };
		36F2830B2834DC2D00460789 /* NumberFormatter+Chain.swift */ = {isa = PBXFileReference; lastKnownFileType = sourcecode.swift; path = "NumberFormatter+Chain.swift"; sourceTree = "<group>"; };
		36F2830D2834DC7B00460789 /* Timer+Chain.swift */ = {isa = PBXFileReference; lastKnownFileType = sourcecode.swift; path = "Timer+Chain.swift"; sourceTree = "<group>"; };
		36F2830F2834DFE600460789 /* CAGradientLayer+Chain.swift */ = {isa = PBXFileReference; lastKnownFileType = sourcecode.swift; path = "CAGradientLayer+Chain.swift"; sourceTree = "<group>"; };
		36F283112834E02A00460789 /* CATextLayer+Chain.swift */ = {isa = PBXFileReference; lastKnownFileType = sourcecode.swift; path = "CATextLayer+Chain.swift"; sourceTree = "<group>"; };
		36F2835D2834E45700460789 /* UIApplication+Chain.swift */ = {isa = PBXFileReference; lastKnownFileType = sourcecode.swift; path = "UIApplication+Chain.swift"; sourceTree = "<group>"; };
		36F283612835D98600460789 /* Codable+Chain.swift */ = {isa = PBXFileReference; lastKnownFileType = sourcecode.swift; path = "Codable+Chain.swift"; sourceTree = "<group>"; };
		36F283652835E83800460789 /* TFYSwiftJsonKit.swift */ = {isa = PBXFileReference; fileEncoding = 4; lastKnownFileType = sourcecode.swift; path = TFYSwiftJsonKit.swift; sourceTree = "<group>"; };
		36F2CDD8282CF7EC003CF2E7 /* TFYUtils.swift */ = {isa = PBXFileReference; lastKnownFileType = sourcecode.swift; path = TFYUtils.swift; sourceTree = "<group>"; };
		36F2CDDA282CF85D003CF2E7 /* UIColor+Chain.swift */ = {isa = PBXFileReference; lastKnownFileType = sourcecode.swift; path = "UIColor+Chain.swift"; sourceTree = "<group>"; };
		36FA19212941D6290099BB35 /* UserDefault.swift */ = {isa = PBXFileReference; fileEncoding = 4; lastKnownFileType = sourcecode.swift; path = UserDefault.swift; sourceTree = "<group>"; };
		36FA19232941D6290099BB35 /* Operators.swift */ = {isa = PBXFileReference; fileEncoding = 4; lastKnownFileType = sourcecode.swift; path = Operators.swift; sourceTree = "<group>"; };
		36FA19242941D6290099BB35 /* CGPoint.swift */ = {isa = PBXFileReference; fileEncoding = 4; lastKnownFileType = sourcecode.swift; path = CGPoint.swift; sourceTree = "<group>"; };
		36FA19252941D6290099BB35 /* CGRect.swift */ = {isa = PBXFileReference; fileEncoding = 4; lastKnownFileType = sourcecode.swift; path = CGRect.swift; sourceTree = "<group>"; };
		36FA19272941D6290099BB35 /* Publisher.swift */ = {isa = PBXFileReference; fileEncoding = 4; lastKnownFileType = sourcecode.swift; path = Publisher.swift; sourceTree = "<group>"; };
		36FA19282941D6290099BB35 /* Subscriber.swift */ = {isa = PBXFileReference; fileEncoding = 4; lastKnownFileType = sourcecode.swift; path = Subscriber.swift; sourceTree = "<group>"; };
		36FA19462941D6290099BB35 /* CLLocation.swift */ = {isa = PBXFileReference; fileEncoding = 4; lastKnownFileType = sourcecode.swift; path = CLLocation.swift; sourceTree = "<group>"; };
		36FA19472941D6290099BB35 /* CLLocationCoordinate2D.swift */ = {isa = PBXFileReference; fileEncoding = 4; lastKnownFileType = sourcecode.swift; path = CLLocationCoordinate2D.swift; sourceTree = "<group>"; };
		36FA19482941D6290099BB35 /* AuthorizationPublisher.swift */ = {isa = PBXFileReference; fileEncoding = 4; lastKnownFileType = sourcecode.swift; path = AuthorizationPublisher.swift; sourceTree = "<group>"; };
		36FA19492941D6290099BB35 /* CLLocationManager.swift */ = {isa = PBXFileReference; fileEncoding = 4; lastKnownFileType = sourcecode.swift; path = CLLocationManager.swift; sourceTree = "<group>"; };
		36FA194A2941D6290099BB35 /* LocationPublisher.swift */ = {isa = PBXFileReference; fileEncoding = 4; lastKnownFileType = sourcecode.swift; path = LocationPublisher.swift; sourceTree = "<group>"; };
		36FA194C2941D6290099BB35 /* View.swift */ = {isa = PBXFileReference; fileEncoding = 4; lastKnownFileType = sourcecode.swift; path = View.swift; sourceTree = "<group>"; };
		36FA194D2941D6290099BB35 /* RoundedCorner.swift */ = {isa = PBXFileReference; fileEncoding = 4; lastKnownFileType = sourcecode.swift; path = RoundedCorner.swift; sourceTree = "<group>"; };
		36FA194E2941D6290099BB35 /* Binding.swift */ = {isa = PBXFileReference; fileEncoding = 4; lastKnownFileType = sourcecode.swift; path = Binding.swift; sourceTree = "<group>"; };
		36FA19502941D6290099BB35 /* ScrollViewOffSetReader.swift */ = {isa = PBXFileReference; fileEncoding = 4; lastKnownFileType = sourcecode.swift; path = ScrollViewOffSetReader.swift; sourceTree = "<group>"; };
		36FA19522941D6290099BB35 /* NavigationBarModifier.swift */ = {isa = PBXFileReference; fileEncoding = 4; lastKnownFileType = sourcecode.swift; path = NavigationBarModifier.swift; sourceTree = "<group>"; };
		36FA19532941D6290099BB35 /* Image.swift */ = {isa = PBXFileReference; fileEncoding = 4; lastKnownFileType = sourcecode.swift; path = Image.swift; sourceTree = "<group>"; };
		36FA19542941D6290099BB35 /* Preview.swift */ = {isa = PBXFileReference; fileEncoding = 4; lastKnownFileType = sourcecode.swift; path = Preview.swift; sourceTree = "<group>"; };
		36FA19552941D6290099BB35 /* Shape.swift */ = {isa = PBXFileReference; fileEncoding = 4; lastKnownFileType = sourcecode.swift; path = Shape.swift; sourceTree = "<group>"; };
		36FA19572941D6290099BB35 /* BottomSheet.swift */ = {isa = PBXFileReference; fileEncoding = 4; lastKnownFileType = sourcecode.swift; path = BottomSheet.swift; sourceTree = "<group>"; };
		36FA19582941D6290099BB35 /* Array+View.swift */ = {isa = PBXFileReference; fileEncoding = 4; lastKnownFileType = sourcecode.swift; path = "Array+View.swift"; sourceTree = "<group>"; };
		36FA195A2941D6290099BB35 /* GeometryProxy.swift */ = {isa = PBXFileReference; fileEncoding = 4; lastKnownFileType = sourcecode.swift; path = GeometryProxy.swift; sourceTree = "<group>"; };
		36FA195B2941D6290099BB35 /* RectGetter.swift */ = {isa = PBXFileReference; fileEncoding = 4; lastKnownFileType = sourcecode.swift; path = RectGetter.swift; sourceTree = "<group>"; };
		36FA195C2941D6290099BB35 /* Text.swift */ = {isa = PBXFileReference; fileEncoding = 4; lastKnownFileType = sourcecode.swift; path = Text.swift; sourceTree = "<group>"; };
		36FA195D2941D6290099BB35 /* Button.swift */ = {isa = PBXFileReference; fileEncoding = 4; lastKnownFileType = sourcecode.swift; path = Button.swift; sourceTree = "<group>"; };
		36FA195E2941D6290099BB35 /* Color.swift */ = {isa = PBXFileReference; fileEncoding = 4; lastKnownFileType = sourcecode.swift; path = Color.swift; sourceTree = "<group>"; };
		36FA19602941D6290099BB35 /* ShimmerView.swift */ = {isa = PBXFileReference; fileEncoding = 4; lastKnownFileType = sourcecode.swift; path = ShimmerView.swift; sourceTree = "<group>"; };
		36FA19612941D6290099BB35 /* CircleMotion.swift */ = {isa = PBXFileReference; fileEncoding = 4; lastKnownFileType = sourcecode.swift; path = CircleMotion.swift; sourceTree = "<group>"; };
		36FA19632941D6290099BB35 /* KeyboardInfo.swift */ = {isa = PBXFileReference; fileEncoding = 4; lastKnownFileType = sourcecode.swift; path = KeyboardInfo.swift; sourceTree = "<group>"; };
		36FA199E2941E1930099BB35 /* UIScreen+Chain.swift */ = {isa = PBXFileReference; lastKnownFileType = sourcecode.swift; path = "UIScreen+Chain.swift"; sourceTree = "<group>"; };
		36FA19A02942C8D40099BB35 /* UISearchBar+Chain.swift */ = {isa = PBXFileReference; lastKnownFileType = sourcecode.swift; path = "UISearchBar+Chain.swift"; sourceTree = "<group>"; };
		3DAFBE012CCC7E3C00BD829A /* WKWebView+Chain.swift */ = {isa = PBXFileReference; lastKnownFileType = sourcecode.swift; path = "WKWebView+Chain.swift"; sourceTree = "<group>"; };
/* End PBXFileReference section */

/* Begin PBXFrameworksBuildPhase section */
		180473892CF6DC960026BF20 /* Frameworks */ = {
			isa = PBXFrameworksBuildPhase;
			buildActionMask = 2147483647;
			files = (
				1804738F2CF6DC960026BF20 /* NetworkExtension.framework in Frameworks */,
			);
			runOnlyForDeploymentPostprocessing = 0;
		};
		3612E0F726475AEB00476696 /* Frameworks */ = {
			isa = PBXFrameworksBuildPhase;
			buildActionMask = 2147483647;
			files = (
			);
			runOnlyForDeploymentPostprocessing = 0;
		};
		3612E10D26475AEC00476696 /* Frameworks */ = {
			isa = PBXFrameworksBuildPhase;
			buildActionMask = 2147483647;
			files = (
			);
			runOnlyForDeploymentPostprocessing = 0;
		};
		3612E11826475AEC00476696 /* Frameworks */ = {
			isa = PBXFrameworksBuildPhase;
			buildActionMask = 2147483647;
			files = (
			);
			runOnlyForDeploymentPostprocessing = 0;
		};
/* End PBXFrameworksBuildPhase section */

/* Begin PBXGroup section */
		1804738D2CF6DC960026BF20 /* Frameworks */ = {
			isa = PBXGroup;
			children = (
				1804738E2CF6DC960026BF20 /* NetworkExtension.framework */,
			);
			name = Frameworks;
			sourceTree = "<group>";
		};
		180473A02CF6DC9C0026BF20 /* TFYSwiftPacketTunnelProvider */ = {
			isa = PBXGroup;
			children = (
				1804739D2CF6DC9C0026BF20 /* Info.plist */,
				1804739E2CF6DC9C0026BF20 /* PacketTunnelProvider.swift */,
				1804739F2CF6DC9C0026BF20 /* TFYSwiftPacketTunnelProvider.entitlements */,
			);
			path = TFYSwiftPacketTunnelProvider;
			sourceTree = "<group>";
		};
		189598D82D042FB800DD76B2 /* GCDAsyncSocket */ = {
			isa = PBXGroup;
			children = (
				189598CB2D042FB800DD76B2 /* GCDAsyncSocket.swift */,
				189598CC2D042FB800DD76B2 /* GCDAsyncSocket+Addressing.swift */,
				189598CD2D042FB800DD76B2 /* GCDAsyncSocket+Configuration.swift */,
				189598CE2D042FB800DD76B2 /* GCDAsyncSocket+Delegate.swift */,
				189598CF2D042FB800DD76B2 /* GCDAsyncSocket+Error.swift */,
				189598D02D042FB800DD76B2 /* GCDAsyncSocket+Interface.swift */,
				189598D12D042FB800DD76B2 /* GCDAsyncSocket+Logging.swift */,
				189598D22D042FB800DD76B2 /* GCDAsyncSocket+Lookup.swift */,
				189598D32D042FB800DD76B2 /* GCDAsyncSocket+NetworkSecurity.swift */,
				189598D42D042FB800DD76B2 /* GCDAsyncSocket+PreBuffer.swift */,
				189598D52D042FB800DD76B2 /* GCDAsyncSocket+SSL.swift */,
				189598D62D042FB800DD76B2 /* GCDAsyncSocket+State.swift */,
				189598D72D042FB800DD76B2 /* GCDAsyncSocket+Timer.swift */,
			);
			path = GCDAsyncSocket;
			sourceTree = "<group>";
		};
		189598E02D042FB800DD76B2 /* GCDAsyncUdpSocket */ = {
			isa = PBXGroup;
			children = (
				189598D92D042FB800DD76B2 /* GCDAsyncUdpSendPacket.swift */,
				189598DA2D042FB800DD76B2 /* GCDAsyncUdpSocket.swift */,
				189598DB2D042FB800DD76B2 /* GCDAsyncUdpSocket+Configuration.swift */,
				189598DC2D042FB800DD76B2 /* GCDAsyncUdpSocket+Multicast.swift */,
				189598DD2D042FB800DD76B2 /* GCDAsyncUdpSocket+Receiving.swift */,
				189598DE2D042FB800DD76B2 /* GCDAsyncUdpSocket+Sending.swift */,
				189598DF2D042FB800DD76B2 /* GCDAsyncUdpSocket+Utilities.swift */,
			);
			path = GCDAsyncUdpSocket;
			sourceTree = "<group>";
		};
		189598E32D042FB800DD76B2 /* Network */ = {
			isa = PBXGroup;
			children = (
				189598E12D042FB800DD76B2 /* NetworkExample.swift */,
				189598E22D042FB800DD76B2 /* NetworkManager.swift */,
			);
			path = Network;
			sourceTree = "<group>";
		};
		189598E42D042FB800DD76B2 /* GCDAsyncSocket */ = {
			isa = PBXGroup;
			children = (
				189598D82D042FB800DD76B2 /* GCDAsyncSocket */,
				189598E02D042FB800DD76B2 /* GCDAsyncUdpSocket */,
				189598E32D042FB800DD76B2 /* Network */,
			);
			path = GCDAsyncSocket;
			sourceTree = "<group>";
		};
		3612E0F126475AEB00476696 = {
			isa = PBXGroup;
			children = (
				3612E0FC26475AEB00476696 /* TFYSwiftCategoryUtil */,
				3612E11326475AEC00476696 /* TFYSwiftCategoryUtilTests */,
				3612E11E26475AEC00476696 /* TFYSwiftCategoryUtilUITests */,
				180473A02CF6DC9C0026BF20 /* TFYSwiftPacketTunnelProvider */,
				1804738D2CF6DC960026BF20 /* Frameworks */,
				3612E0FB26475AEB00476696 /* Products */,
				36F1B825278807B60005E8B6 /* Recovered References */,
			);
			sourceTree = "<group>";
		};
		3612E0FB26475AEB00476696 /* Products */ = {
			isa = PBXGroup;
			children = (
				3612E0FA26475AEB00476696 /* TFYSwiftCategoryUtil.app */,
				3612E11026475AEC00476696 /* TFYSwiftCategoryUtilTests.xctest */,
				3612E11B26475AEC00476696 /* TFYSwiftCategoryUtilUITests.xctest */,
				1804738C2CF6DC960026BF20 /* TFYSwiftPacketTunnelProvider.appex */,
			);
			name = Products;
			sourceTree = "<group>";
		};
		3612E0FC26475AEB00476696 /* TFYSwiftCategoryUtil */ = {
			isa = PBXGroup;
			children = (
				180473A32CF6DCAE0026BF20 /* TFYSwiftCategoryUtil.entitlements */,
				3612E14326475C4100476696 /* TFYSwiftCategoryUtil */,
				3612E13026475B6700476696 /* PCH */,
				3612E12D26475B6700476696 /* TFYAppDelegate */,
				3612E13926475B6700476696 /* TFYClass */,
				3612E13126475B6700476696 /* TFYResources */,
			);
			path = TFYSwiftCategoryUtil;
			sourceTree = "<group>";
		};
		3612E11326475AEC00476696 /* TFYSwiftCategoryUtilTests */ = {
			isa = PBXGroup;
			children = (
				3612E11426475AEC00476696 /* TFYSwiftCategoryUtilTests.swift */,
				3612E11626475AEC00476696 /* Info.plist */,
			);
			path = TFYSwiftCategoryUtilTests;
			sourceTree = "<group>";
		};
		3612E11E26475AEC00476696 /* TFYSwiftCategoryUtilUITests */ = {
			isa = PBXGroup;
			children = (
				3612E11F26475AEC00476696 /* TFYSwiftCategoryUtilUITests.swift */,
				3612E12126475AEC00476696 /* Info.plist */,
			);
			path = TFYSwiftCategoryUtilUITests;
			sourceTree = "<group>";
		};
		3612E12D26475B6700476696 /* TFYAppDelegate */ = {
			isa = PBXGroup;
			children = (
				3612E12E26475B6700476696 /* AppDelegate.swift */,
				3612E12F26475B6700476696 /* SceneDelegate.swift */,
			);
			path = TFYAppDelegate;
			sourceTree = "<group>";
		};
		3612E13026475B6700476696 /* PCH */ = {
			isa = PBXGroup;
			children = (
				3612E16826475CED00476696 /* TFYSwiftCategoryUtil-Bridging-Header.h */,
			);
			path = PCH;
			sourceTree = "<group>";
		};
		3612E13126475B6700476696 /* TFYResources */ = {
			isa = PBXGroup;
			children = (
				3612E13326475B6700476696 /* Assets.xcassets */,
				3612E13426475B6700476696 /* LaunchScreen.storyboard */,
				3612E13626475B6700476696 /* Main.storyboard */,
				3612E13826475B6700476696 /* Info.plist */,
			);
			path = TFYResources;
			sourceTree = "<group>";
		};
		3612E13926475B6700476696 /* TFYClass */ = {
			isa = PBXGroup;
			children = (
				3612E14126475BA400476696 /* ViewController.swift */,
			);
			path = TFYClass;
			sourceTree = "<group>";
		};
		3612E14326475C4100476696 /* TFYSwiftCategoryUtil */ = {
			isa = PBXGroup;
			children = (
<<<<<<< HEAD
=======
				189598E42D042FB800DD76B2 /* GCDAsyncSocket */,
>>>>>>> b6480d46
				36FA19452941D6290099BB35 /* CoreUiit */,
				36FA199B2941DE440099BB35 /* SwiftUI */,
				365478022830913800E4DE22 /* WKWeb */,
				368367AC264953E50024939A /* Gesture */,
				3612E14426475C4100476696 /* UIKit */,
				3612E14B26475C4100476696 /* Foundation */,
				3612E15226475C4100476696 /* Utils */,
				3612E15526475C4100476696 /* Base */,
			);
			path = TFYSwiftCategoryUtil;
			sourceTree = "<group>";
		};
		3612E14426475C4100476696 /* UIKit */ = {
			isa = PBXGroup;
			children = (
				36DAFEBA2787FEAA00D05EE1 /* DateFormatter+Chain.swift */,
				36DAFEB92787FEAA00D05EE1 /* NotificationCenter+Chain.swift */,
				36DAFEBD2787FEAA00D05EE1 /* NSMutableAttributedString+Chain.swift */,
				36DAFEBC2787FEAA00D05EE1 /* UIActivityIndicatorView+Chain.swift */,
				36DAFEBB2787FEAA00D05EE1 /* UserDefaults+Chain.swift */,
				36F2CDDA282CF85D003CF2E7 /* UIColor+Chain.swift */,
				36616C91282E41A400E0E1B1 /* String+Chain.swift */,
				365477B82830771E00E4DE22 /* CALayer+Chain.swift */,
				365477BA2830779500E4DE22 /* Bundle+Chain.swift */,
				365477BC283077B900E4DE22 /* UIWindow+Chain.swift */,
				365477BE283077FC00E4DE22 /* NSNumber+Chain.swift */,
				365478872830A51C00E4DE22 /* UIViewController+Chain.swift */,
				36D1103D2834BD7D0068E67E /* Array+Chain.swift */,
				36D1103F2834C0010068E67E /* CLLocation+Chain.swift */,
				36D110412834C0420068E67E /* Data+Chain.swift */,
				36D110452834CDCD0068E67E /* Date+Chain.swift */,
				36F282FD2834D61600460789 /* Dictionary+Chain.swift */,
				36F282FF2834D6F700460789 /* DispatchQueue+Chain.swift */,
				36F283012834D87600460789 /* FileManager+Chain.swift */,
				36F283032834D93600460789 /* NSAttributedString+Chain.swift */,
				36F283052834D99C00460789 /* UIDevice+Chain.swift */,
				36F283072834DB1500460789 /* NSObject+Chain.swift */,
				36F283092834DB9F00460789 /* NSRange+Chain.swift */,
				36F2830B2834DC2D00460789 /* NumberFormatter+Chain.swift */,
				36F2830D2834DC7B00460789 /* Timer+Chain.swift */,
				36F2830F2834DFE600460789 /* CAGradientLayer+Chain.swift */,
				36F283112834E02A00460789 /* CATextLayer+Chain.swift */,
				36F2835D2834E45700460789 /* UIApplication+Chain.swift */,
				36F283612835D98600460789 /* Codable+Chain.swift */,
				36E0CA042839ED040063C0F1 /* UIBezierPath+Chain.swift */,
				36E0CA062839ED7C0063C0F1 /* UIFont+Chain.swift */,
				36E0CA082839F3810063C0F1 /* UIAlertController+Chain.swift */,
				3642FE1B2CCE83D3000ACC7C /* UIBarButtonItem+obj.swift */,
			);
			path = UIKit;
			sourceTree = "<group>";
		};
		3612E14B26475C4100476696 /* Foundation */ = {
			isa = PBXGroup;
			children = (
				36DAFEC62787FF9D00D05EE1 /* UIBarButtonItem+Chain.swift */,
				36DAFED02787FF9D00D05EE1 /* UIBarItem+Chain.swift */,
				36DAFEC42787FF9D00D05EE1 /* UIButton+Chain.swift */,
				36DAFECB2787FF9D00D05EE1 /* UICollectionView+Chain.swift */,
				36DAFECF2787FF9D00D05EE1 /* UICollectionViewFlowLayout+Chain.swift */,
				36DAFEC82787FF9D00D05EE1 /* UIControl+Chain.swift */,
				36DAFECE2787FF9D00D05EE1 /* UIDatePicker+Chain.swift */,
				36DAFECD2787FF9D00D05EE1 /* UIGestureRecognizer+Chain.swift */,
				36DAFED22787FF9D00D05EE1 /* UIImageView+Chain.swift */,
				36DAFED82787FF9D00D05EE1 /* UILabel+Chain.swift */,
				36DAFEC52787FF9D00D05EE1 /* UINavigationBar+Chain.swift */,
				36DAFEC32787FF9D00D05EE1 /* UINavigationItem+Chain.swift */,
				36DAFED92787FF9D00D05EE1 /* UIPickerView+Chain.swift */,
				36DAFEC72787FF9D00D05EE1 /* UIProgressView+Chain.swift */,
				36DAFED52787FF9D00D05EE1 /* UIResponder+Chain.swift */,
				36DAFED12787FF9D00D05EE1 /* UIScrollView+Chain.swift */,
				36DAFECC2787FF9D00D05EE1 /* UISegmentedControl+Chain.swift */,
				36DAFEDA2787FF9D00D05EE1 /* UISlider+Chain.swift */,
				36DAFECA2787FF9D00D05EE1 /* UIStepper+Chain.swift */,
				36DAFED42787FF9D00D05EE1 /* UISwitch+Chain.swift */,
				36DAFEC92787FF9D00D05EE1 /* UITableView+Chain.swift */,
				36DAFED32787FF9D00D05EE1 /* UITextField+Chain.swift */,
				36DAFED62787FF9D00D05EE1 /* UITextView+Chain.swift */,
				36DAFED72787FF9D00D05EE1 /* UIView+Chain.swift */,
				365477FE2830802200E4DE22 /* UIStoryboard+Chain.swift */,
				365478202830A1E700E4DE22 /* UIImage+Chain.swift */,
				365478852830A4D800E4DE22 /* UITableViewCell+Chain.swift */,
				36E0CA0A2839F6B80063C0F1 /* UIStackView+Chain.swift */,
				36E0CA0C2839F6F90063C0F1 /* UITabBarController+Chain.swift */,
				36FA199E2941E1930099BB35 /* UIScreen+Chain.swift */,
				36FA19A02942C8D40099BB35 /* UISearchBar+Chain.swift */,
				3DAFBE012CCC7E3C00BD829A /* WKWebView+Chain.swift */,
			);
			path = Foundation;
			sourceTree = "<group>";
		};
		3612E15226475C4100476696 /* Utils */ = {
			isa = PBXGroup;
			children = (
				362CAE082BCE958F00792DB3 /* TFYNetstatManager.swift */,
				36F283652835E83800460789 /* TFYSwiftJsonKit.swift */,
				3612E15326475C4100476696 /* TFYAsynce.swift */,
				3694B0D62652A1D900296A92 /* TFYRuntime.swift */,
				367264CE26536E6C00049CEF /* TFYTimer.swift */,
				36F2CDD8282CF7EC003CF2E7 /* TFYUtils.swift */,
				36D110432834C3ED0068E67E /* TFYRegexHelper.swift */,
				36D1C5E5284DCEB0008F11BF /* TFYSwiftPopupView.swift */,
				369A65752891263C00CF71BB /* TFYStitchImage.swift */,
			);
			path = Utils;
			sourceTree = "<group>";
		};
		3612E15526475C4100476696 /* Base */ = {
			isa = PBXGroup;
			children = (
				36F1B82A278808360005E8B6 /* Chain.swift */,
				36F1B827278808360005E8B6 /* HasFont.swift */,
				36F1B829278808360005E8B6 /* HasText.swift */,
			);
			path = Base;
			sourceTree = "<group>";
		};
		365478022830913800E4DE22 /* WKWeb */ = {
			isa = PBXGroup;
			children = (
				3654780C283091B100E4DE22 /* WKDecoderKeyedContainer.swift */,
				3654780B283091B100E4DE22 /* WKDecoderUnkeyedContainer.swift */,
				3654780E283091B100E4DE22 /* WKDecoderValueContainer.swift */,
				36547806283091B000E4DE22 /* WKDelegate.swift */,
				36547808283091B000E4DE22 /* WKEncoderKeyedContainer.swift */,
				36547803283091B000E4DE22 /* WKEncoderUnkeyedContainer.swift */,
				36547807283091B000E4DE22 /* WKEncoderValueContainer.swift */,
				36547805283091B000E4DE22 /* WKScriptHandlerParamsDecoder.swift */,
				3654780D283091B100E4DE22 /* WKScriptHandlerParamsEncoder.swift */,
				36547809283091B100E4DE22 /* WKWebController.swift */,
				3654780A283091B100E4DE22 /* WKWebHandler.swift */,
				36547804283091B000E4DE22 /* WKWebManager.swift */,
				3654781E2830937E00E4DE22 /* WKOperatorLayout.swift */,
			);
			path = WKWeb;
			sourceTree = "<group>";
		};
		368367AC264953E50024939A /* Gesture */ = {
			isa = PBXGroup;
			children = (
				368367AD264957DF0024939A /* UILongPressGestureRecognizer+ITools.swift */,
				368367AF26495D170024939A /* UIPanGestureRecognizer+ITools.swift */,
				368367B126495E3A0024939A /* UIPinchGestureRecognizer+ITools.swift */,
				368367B326495EB40024939A /* UIRotationGestureRecognizer+ITools.swift */,
				368367B526495F340024939A /* UISwipeGestureRecognizer+ITools.swift */,
				368367B726495FED0024939A /* UITapGestureRecognizer+ITools.swift */,
			);
			path = Gesture;
			sourceTree = "<group>";
		};
		36F1B825278807B60005E8B6 /* Recovered References */ = {
			isa = PBXGroup;
			children = (
				36DAFEB32787FC6000D05EE1 /* HasFont.swift */,
			);
			name = "Recovered References";
			sourceTree = "<group>";
		};
		36FA19452941D6290099BB35 /* CoreUiit */ = {
			isa = PBXGroup;
			children = (
				36FA19212941D6290099BB35 /* UserDefault.swift */,
				36FA19232941D6290099BB35 /* Operators.swift */,
				36FA19242941D6290099BB35 /* CGPoint.swift */,
				36FA19252941D6290099BB35 /* CGRect.swift */,
				36FA19272941D6290099BB35 /* Publisher.swift */,
				36FA19282941D6290099BB35 /* Subscriber.swift */,
				36FA19462941D6290099BB35 /* CLLocation.swift */,
				36FA19472941D6290099BB35 /* CLLocationCoordinate2D.swift */,
				36FA19482941D6290099BB35 /* AuthorizationPublisher.swift */,
				36FA19492941D6290099BB35 /* CLLocationManager.swift */,
				36FA194A2941D6290099BB35 /* LocationPublisher.swift */,
			);
			path = CoreUiit;
			sourceTree = "<group>";
		};
		36FA199B2941DE440099BB35 /* SwiftUI */ = {
			isa = PBXGroup;
			children = (
				36FA194C2941D6290099BB35 /* View.swift */,
				36FA194D2941D6290099BB35 /* RoundedCorner.swift */,
				36FA194E2941D6290099BB35 /* Binding.swift */,
				36FA19502941D6290099BB35 /* ScrollViewOffSetReader.swift */,
				36FA19522941D6290099BB35 /* NavigationBarModifier.swift */,
				36FA19532941D6290099BB35 /* Image.swift */,
				36FA19542941D6290099BB35 /* Preview.swift */,
				36FA19552941D6290099BB35 /* Shape.swift */,
				36FA19572941D6290099BB35 /* BottomSheet.swift */,
				36FA19582941D6290099BB35 /* Array+View.swift */,
				36FA195A2941D6290099BB35 /* GeometryProxy.swift */,
				36FA195B2941D6290099BB35 /* RectGetter.swift */,
				36FA195C2941D6290099BB35 /* Text.swift */,
				36FA195D2941D6290099BB35 /* Button.swift */,
				36FA195E2941D6290099BB35 /* Color.swift */,
				36FA19602941D6290099BB35 /* ShimmerView.swift */,
				36FA19612941D6290099BB35 /* CircleMotion.swift */,
				36FA19632941D6290099BB35 /* KeyboardInfo.swift */,
			);
			path = SwiftUI;
			sourceTree = "<group>";
		};
/* End PBXGroup section */

/* Begin PBXNativeTarget section */
		1804738B2CF6DC960026BF20 /* TFYSwiftPacketTunnelProvider */ = {
			isa = PBXNativeTarget;
			buildConfigurationList = 180473992CF6DC960026BF20 /* Build configuration list for PBXNativeTarget "TFYSwiftPacketTunnelProvider" */;
			buildPhases = (
				180473882CF6DC960026BF20 /* Sources */,
				180473892CF6DC960026BF20 /* Frameworks */,
				1804738A2CF6DC960026BF20 /* Resources */,
			);
			buildRules = (
			);
			dependencies = (
			);
			name = TFYSwiftPacketTunnelProvider;
			packageProductDependencies = (
			);
			productName = TFYSwiftPacketTunnelProvider;
			productReference = 1804738C2CF6DC960026BF20 /* TFYSwiftPacketTunnelProvider.appex */;
			productType = "com.apple.product-type.app-extension";
		};
		3612E0F926475AEB00476696 /* TFYSwiftCategoryUtil */ = {
			isa = PBXNativeTarget;
			buildConfigurationList = 3612E12426475AEC00476696 /* Build configuration list for PBXNativeTarget "TFYSwiftCategoryUtil" */;
			buildPhases = (
				3612E0F626475AEB00476696 /* Sources */,
				3612E0F726475AEB00476696 /* Frameworks */,
				3612E0F826475AEB00476696 /* Resources */,
				1804739C2CF6DC960026BF20 /* Embed Foundation Extensions */,
			);
			buildRules = (
			);
			dependencies = (
				180473962CF6DC960026BF20 /* PBXTargetDependency */,
			);
			name = TFYSwiftCategoryUtil;
			packageProductDependencies = (
			);
			productName = TFYSwiftCategoryUtil;
			productReference = 3612E0FA26475AEB00476696 /* TFYSwiftCategoryUtil.app */;
			productType = "com.apple.product-type.application";
		};
		3612E10F26475AEC00476696 /* TFYSwiftCategoryUtilTests */ = {
			isa = PBXNativeTarget;
			buildConfigurationList = 3612E12726475AEC00476696 /* Build configuration list for PBXNativeTarget "TFYSwiftCategoryUtilTests" */;
			buildPhases = (
				3612E10C26475AEC00476696 /* Sources */,
				3612E10D26475AEC00476696 /* Frameworks */,
				3612E10E26475AEC00476696 /* Resources */,
			);
			buildRules = (
			);
			dependencies = (
				3612E11226475AEC00476696 /* PBXTargetDependency */,
			);
			name = TFYSwiftCategoryUtilTests;
			productName = TFYSwiftCategoryUtilTests;
			productReference = 3612E11026475AEC00476696 /* TFYSwiftCategoryUtilTests.xctest */;
			productType = "com.apple.product-type.bundle.unit-test";
		};
		3612E11A26475AEC00476696 /* TFYSwiftCategoryUtilUITests */ = {
			isa = PBXNativeTarget;
			buildConfigurationList = 3612E12A26475AEC00476696 /* Build configuration list for PBXNativeTarget "TFYSwiftCategoryUtilUITests" */;
			buildPhases = (
				3612E11726475AEC00476696 /* Sources */,
				3612E11826475AEC00476696 /* Frameworks */,
				3612E11926475AEC00476696 /* Resources */,
			);
			buildRules = (
			);
			dependencies = (
				3612E11D26475AEC00476696 /* PBXTargetDependency */,
			);
			name = TFYSwiftCategoryUtilUITests;
			productName = TFYSwiftCategoryUtilUITests;
			productReference = 3612E11B26475AEC00476696 /* TFYSwiftCategoryUtilUITests.xctest */;
			productType = "com.apple.product-type.bundle.ui-testing";
		};
/* End PBXNativeTarget section */

/* Begin PBXProject section */
		3612E0F226475AEB00476696 /* Project object */ = {
			isa = PBXProject;
			attributes = {
				BuildIndependentTargetsInParallel = YES;
				LastSwiftUpdateCheck = 1610;
				LastUpgradeCheck = 1600;
				TargetAttributes = {
					1804738B2CF6DC960026BF20 = {
						CreatedOnToolsVersion = 16.1;
					};
					3612E0F926475AEB00476696 = {
						CreatedOnToolsVersion = 12.5;
						LastSwiftMigration = 1250;
					};
					3612E10F26475AEC00476696 = {
						CreatedOnToolsVersion = 12.5;
						TestTargetID = 3612E0F926475AEB00476696;
					};
					3612E11A26475AEC00476696 = {
						CreatedOnToolsVersion = 12.5;
						TestTargetID = 3612E0F926475AEB00476696;
					};
				};
			};
			buildConfigurationList = 3612E0F526475AEB00476696 /* Build configuration list for PBXProject "TFYSwiftCategoryUtil" */;
			compatibilityVersion = "Xcode 9.3";
			developmentRegion = en;
			hasScannedForEncodings = 0;
			knownRegions = (
				en,
				Base,
			);
			mainGroup = 3612E0F126475AEB00476696;
			packageReferences = (
			);
			productRefGroup = 3612E0FB26475AEB00476696 /* Products */;
			projectDirPath = "";
			projectRoot = "";
			targets = (
				3612E0F926475AEB00476696 /* TFYSwiftCategoryUtil */,
				3612E10F26475AEC00476696 /* TFYSwiftCategoryUtilTests */,
				3612E11A26475AEC00476696 /* TFYSwiftCategoryUtilUITests */,
				1804738B2CF6DC960026BF20 /* TFYSwiftPacketTunnelProvider */,
			);
		};
/* End PBXProject section */

/* Begin PBXResourcesBuildPhase section */
		1804738A2CF6DC960026BF20 /* Resources */ = {
			isa = PBXResourcesBuildPhase;
			buildActionMask = 2147483647;
			files = (
			);
			runOnlyForDeploymentPostprocessing = 0;
		};
		3612E0F826475AEB00476696 /* Resources */ = {
			isa = PBXResourcesBuildPhase;
			buildActionMask = 2147483647;
			files = (
				3612E13D26475B6700476696 /* Assets.xcassets in Resources */,
				3612E13F26475B6700476696 /* Main.storyboard in Resources */,
				3612E13E26475B6700476696 /* LaunchScreen.storyboard in Resources */,
			);
			runOnlyForDeploymentPostprocessing = 0;
		};
		3612E10E26475AEC00476696 /* Resources */ = {
			isa = PBXResourcesBuildPhase;
			buildActionMask = 2147483647;
			files = (
			);
			runOnlyForDeploymentPostprocessing = 0;
		};
		3612E11926475AEC00476696 /* Resources */ = {
			isa = PBXResourcesBuildPhase;
			buildActionMask = 2147483647;
			files = (
			);
			runOnlyForDeploymentPostprocessing = 0;
		};
/* End PBXResourcesBuildPhase section */

/* Begin PBXSourcesBuildPhase section */
		180473882CF6DC960026BF20 /* Sources */ = {
			isa = PBXSourcesBuildPhase;
			buildActionMask = 2147483647;
			files = (
				180473A12CF6DC9C0026BF20 /* PacketTunnelProvider.swift in Sources */,
			);
			runOnlyForDeploymentPostprocessing = 0;
		};
		3612E0F626475AEB00476696 /* Sources */ = {
			isa = PBXSourcesBuildPhase;
			buildActionMask = 2147483647;
			files = (
				36FA19982941D6290099BB35 /* ShimmerView.swift in Sources */,
				36DAFEDE2787FF9D00D05EE1 /* UIBarButtonItem+Chain.swift in Sources */,
				3612E16426475C4100476696 /* TFYAsynce.swift in Sources */,
				3DAFBE022CCC7E3C00BD829A /* WKWebView+Chain.swift in Sources */,
				362CAE092BCE958F00792DB3 /* TFYNetstatManager.swift in Sources */,
				36FA19852941D6290099BB35 /* CLLocationCoordinate2D.swift in Sources */,
				36DAFEBF2787FEAA00D05EE1 /* DateFormatter+Chain.swift in Sources */,
				36FA19A12942C8D40099BB35 /* UISearchBar+Chain.swift in Sources */,
				3612E14226475BA400476696 /* ViewController.swift in Sources */,
				3694B0D72652A1D900296A92 /* TFYRuntime.swift in Sources */,
				36F2CDDB282CF85D003CF2E7 /* UIColor+Chain.swift in Sources */,
				36DAFEE42787FF9D00D05EE1 /* UISegmentedControl+Chain.swift in Sources */,
				36FA198B2941D6290099BB35 /* Binding.swift in Sources */,
				36FA19672941D6290099BB35 /* CGRect.swift in Sources */,
				36DAFEED2787FF9D00D05EE1 /* UIResponder+Chain.swift in Sources */,
				36F2830A2834DB9F00460789 /* NSRange+Chain.swift in Sources */,
				36547810283091B100E4DE22 /* WKWebManager.swift in Sources */,
				36FA19642941D6290099BB35 /* UserDefault.swift in Sources */,
				36FA19992941D6290099BB35 /* CircleMotion.swift in Sources */,
				36F283042834D93600460789 /* NSAttributedString+Chain.swift in Sources */,
				36D110442834C3ED0068E67E /* TFYRegexHelper.swift in Sources */,
				36F2835E2834E45700460789 /* UIApplication+Chain.swift in Sources */,
				36DAFEDF2787FF9D00D05EE1 /* UIProgressView+Chain.swift in Sources */,
				36F1B830278808360005E8B6 /* Chain.swift in Sources */,
				36D110422834C0420068E67E /* Data+Chain.swift in Sources */,
				36E0CA092839F3810063C0F1 /* UIAlertController+Chain.swift in Sources */,
				36E0CA0B2839F6B80063C0F1 /* UIStackView+Chain.swift in Sources */,
				36FA198C2941D6290099BB35 /* ScrollViewOffSetReader.swift in Sources */,
				3612E13B26475B6700476696 /* SceneDelegate.swift in Sources */,
				36FA19682941D6290099BB35 /* Publisher.swift in Sources */,
				36E0CA0D2839F6F90063C0F1 /* UITabBarController+Chain.swift in Sources */,
				36FA19912941D6290099BB35 /* BottomSheet.swift in Sources */,
				36DAFEF22787FF9D00D05EE1 /* UISlider+Chain.swift in Sources */,
				36FA19662941D6290099BB35 /* CGPoint.swift in Sources */,
				365478862830A4D800E4DE22 /* UITableViewCell+Chain.swift in Sources */,
				365478882830A51C00E4DE22 /* UIViewController+Chain.swift in Sources */,
				367264CF26536E6C00049CEF /* TFYTimer.swift in Sources */,
				36E0CA072839ED7C0063C0F1 /* UIFont+Chain.swift in Sources */,
				365477BB2830779500E4DE22 /* Bundle+Chain.swift in Sources */,
				36FA19872941D6290099BB35 /* CLLocationManager.swift in Sources */,
				36DAFEE72787FF9D00D05EE1 /* UICollectionViewFlowLayout+Chain.swift in Sources */,
				36DAFEE02787FF9D00D05EE1 /* UIControl+Chain.swift in Sources */,
				36F2830E2834DC7B00460789 /* Timer+Chain.swift in Sources */,
				36D110462834CDCD0068E67E /* Date+Chain.swift in Sources */,
				36FA19962941D6290099BB35 /* Button.swift in Sources */,
				36FA199F2941E1930099BB35 /* UIScreen+Chain.swift in Sources */,
				365477FF2830802200E4DE22 /* UIStoryboard+Chain.swift in Sources */,
				36FA19902941D6290099BB35 /* Shape.swift in Sources */,
				36E0CA052839ED040063C0F1 /* UIBezierPath+Chain.swift in Sources */,
				36F283662835E83800460789 /* TFYSwiftJsonKit.swift in Sources */,
				36F1B82F278808360005E8B6 /* HasText.swift in Sources */,
				36DAFEEC2787FF9D00D05EE1 /* UISwitch+Chain.swift in Sources */,
				36DAFEEE2787FF9D00D05EE1 /* UITextView+Chain.swift in Sources */,
				36FA19652941D6290099BB35 /* Operators.swift in Sources */,
				36FA199A2941D6290099BB35 /* KeyboardInfo.swift in Sources */,
				36FA19932941D6290099BB35 /* GeometryProxy.swift in Sources */,
				36D110402834C0010068E67E /* CLLocation+Chain.swift in Sources */,
				36F1B82D278808360005E8B6 /* HasFont.swift in Sources */,
				36DAFEE32787FF9D00D05EE1 /* UICollectionView+Chain.swift in Sources */,
				36FA198D2941D6290099BB35 /* NavigationBarModifier.swift in Sources */,
				36FA19922941D6290099BB35 /* Array+View.swift in Sources */,
				36547815283091B100E4DE22 /* WKWebController.swift in Sources */,
				36FA19692941D6290099BB35 /* Subscriber.swift in Sources */,
				36DAFEEF2787FF9D00D05EE1 /* UIView+Chain.swift in Sources */,
				36547812283091B100E4DE22 /* WKDelegate.swift in Sources */,
				36DAFEDD2787FF9D00D05EE1 /* UINavigationBar+Chain.swift in Sources */,
				36F282FE2834D61600460789 /* Dictionary+Chain.swift in Sources */,
				368367B626495F340024939A /* UISwipeGestureRecognizer+ITools.swift in Sources */,
				36DAFEC12787FEAA00D05EE1 /* UIActivityIndicatorView+Chain.swift in Sources */,
				36D1C5E6284DCEB0008F11BF /* TFYSwiftPopupView.swift in Sources */,
				365478212830A1E700E4DE22 /* UIImage+Chain.swift in Sources */,
				36DAFEDC2787FF9D00D05EE1 /* UIButton+Chain.swift in Sources */,
				3642FE1C2CCE83D3000ACC7C /* UIBarButtonItem+obj.swift in Sources */,
				36F283622835D98600460789 /* Codable+Chain.swift in Sources */,
				368367AE264957DF0024939A /* UILongPressGestureRecognizer+ITools.swift in Sources */,
				36FA19862941D6290099BB35 /* AuthorizationPublisher.swift in Sources */,
				36547819283091B100E4DE22 /* WKScriptHandlerParamsEncoder.swift in Sources */,
				369A65762891263C00CF71BB /* TFYStitchImage.swift in Sources */,
				36DAFEDB2787FF9D00D05EE1 /* UINavigationItem+Chain.swift in Sources */,
				3654781F2830937E00E4DE22 /* WKOperatorLayout.swift in Sources */,
				36DAFEE92787FF9D00D05EE1 /* UIScrollView+Chain.swift in Sources */,
				36547813283091B100E4DE22 /* WKEncoderValueContainer.swift in Sources */,
				36FA19942941D6290099BB35 /* RectGetter.swift in Sources */,
				36FA198E2941D6290099BB35 /* Image.swift in Sources */,
				368367B426495EB40024939A /* UIRotationGestureRecognizer+ITools.swift in Sources */,
				36547811283091B100E4DE22 /* WKScriptHandlerParamsDecoder.swift in Sources */,
				3654781A283091B100E4DE22 /* WKDecoderValueContainer.swift in Sources */,
				36F283102834DFE600460789 /* CAGradientLayer+Chain.swift in Sources */,
				36547818283091B100E4DE22 /* WKDecoderKeyedContainer.swift in Sources */,
				36547817283091B100E4DE22 /* WKDecoderUnkeyedContainer.swift in Sources */,
				368367B026495D170024939A /* UIPanGestureRecognizer+ITools.swift in Sources */,
				36DAFEC02787FEAA00D05EE1 /* UserDefaults+Chain.swift in Sources */,
				36F283122834E02A00460789 /* CATextLayer+Chain.swift in Sources */,
				36FA198F2941D6290099BB35 /* Preview.swift in Sources */,
				36547816283091B100E4DE22 /* WKWebHandler.swift in Sources */,
				36F283002834D6F700460789 /* DispatchQueue+Chain.swift in Sources */,
				36DAFEE22787FF9D00D05EE1 /* UIStepper+Chain.swift in Sources */,
				36F283082834DB1500460789 /* NSObject+Chain.swift in Sources */,
				36FA198A2941D6290099BB35 /* RoundedCorner.swift in Sources */,
				36DAFEEA2787FF9D00D05EE1 /* UIImageView+Chain.swift in Sources */,
				3612E13A26475B6700476696 /* AppDelegate.swift in Sources */,
				365477BF283077FC00E4DE22 /* NSNumber+Chain.swift in Sources */,
				36616C92282E41A400E0E1B1 /* String+Chain.swift in Sources */,
				36DAFEE62787FF9D00D05EE1 /* UIDatePicker+Chain.swift in Sources */,
				189598E52D042FB800DD76B2 /* GCDAsyncSocket+State.swift in Sources */,
				189598E62D042FB800DD76B2 /* GCDAsyncSocket+Timer.swift in Sources */,
				189598E72D042FB800DD76B2 /* GCDAsyncSocket.swift in Sources */,
				189598E82D042FB800DD76B2 /* GCDAsyncUdpSendPacket.swift in Sources */,
				189598E92D042FB800DD76B2 /* GCDAsyncUdpSocket+Receiving.swift in Sources */,
				189598EA2D042FB800DD76B2 /* GCDAsyncUdpSocket+Sending.swift in Sources */,
				189598EB2D042FB800DD76B2 /* GCDAsyncSocket+Lookup.swift in Sources */,
				189598EC2D042FB800DD76B2 /* GCDAsyncSocket+Interface.swift in Sources */,
				189598ED2D042FB800DD76B2 /* GCDAsyncSocket+NetworkSecurity.swift in Sources */,
				189598EE2D042FB800DD76B2 /* GCDAsyncSocket+Delegate.swift in Sources */,
				189598EF2D042FB800DD76B2 /* GCDAsyncUdpSocket+Configuration.swift in Sources */,
				189598F02D042FB800DD76B2 /* GCDAsyncSocket+PreBuffer.swift in Sources */,
				189598F12D042FB800DD76B2 /* GCDAsyncUdpSocket+Multicast.swift in Sources */,
				189598F22D042FB800DD76B2 /* GCDAsyncSocket+Logging.swift in Sources */,
				189598F32D042FB800DD76B2 /* NetworkManager.swift in Sources */,
				189598F42D042FB800DD76B2 /* GCDAsyncSocket+SSL.swift in Sources */,
				189598F52D042FB800DD76B2 /* GCDAsyncSocket+Addressing.swift in Sources */,
				189598F62D042FB800DD76B2 /* NetworkExample.swift in Sources */,
				189598F72D042FB800DD76B2 /* GCDAsyncUdpSocket.swift in Sources */,
				189598F82D042FB800DD76B2 /* GCDAsyncSocket+Error.swift in Sources */,
				189598F92D042FB800DD76B2 /* GCDAsyncSocket+Configuration.swift in Sources */,
				189598FA2D042FB800DD76B2 /* GCDAsyncUdpSocket+Utilities.swift in Sources */,
				368367B826495FED0024939A /* UITapGestureRecognizer+ITools.swift in Sources */,
				36DAFEEB2787FF9D00D05EE1 /* UITextField+Chain.swift in Sources */,
				36FA19972941D6290099BB35 /* Color.swift in Sources */,
				36FA19952941D6290099BB35 /* Text.swift in Sources */,
				368367B226495E3A0024939A /* UIPinchGestureRecognizer+ITools.swift in Sources */,
				36DAFEBE2787FEAA00D05EE1 /* NotificationCenter+Chain.swift in Sources */,
				365477BD283077B900E4DE22 /* UIWindow+Chain.swift in Sources */,
				36DAFEE52787FF9D00D05EE1 /* UIGestureRecognizer+Chain.swift in Sources */,
				36DAFEC22787FEAA00D05EE1 /* NSMutableAttributedString+Chain.swift in Sources */,
				36FA19892941D6290099BB35 /* View.swift in Sources */,
				3654780F283091B100E4DE22 /* WKEncoderUnkeyedContainer.swift in Sources */,
				36FA19882941D6290099BB35 /* LocationPublisher.swift in Sources */,
				36F283022834D87600460789 /* FileManager+Chain.swift in Sources */,
				36DAFEF02787FF9D00D05EE1 /* UILabel+Chain.swift in Sources */,
				36F2830C2834DC2D00460789 /* NumberFormatter+Chain.swift in Sources */,
				36DAFEF12787FF9D00D05EE1 /* UIPickerView+Chain.swift in Sources */,
				36F2CDD9282CF7EC003CF2E7 /* TFYUtils.swift in Sources */,
				36DAFEE82787FF9D00D05EE1 /* UIBarItem+Chain.swift in Sources */,
				36F283062834D99C00460789 /* UIDevice+Chain.swift in Sources */,
				36FA19842941D6290099BB35 /* CLLocation.swift in Sources */,
				36DAFEE12787FF9D00D05EE1 /* UITableView+Chain.swift in Sources */,
				36D1103E2834BD7D0068E67E /* Array+Chain.swift in Sources */,
				365477B92830771E00E4DE22 /* CALayer+Chain.swift in Sources */,
				36547814283091B100E4DE22 /* WKEncoderKeyedContainer.swift in Sources */,
			);
			runOnlyForDeploymentPostprocessing = 0;
		};
		3612E10C26475AEC00476696 /* Sources */ = {
			isa = PBXSourcesBuildPhase;
			buildActionMask = 2147483647;
			files = (
				3612E11526475AEC00476696 /* TFYSwiftCategoryUtilTests.swift in Sources */,
			);
			runOnlyForDeploymentPostprocessing = 0;
		};
		3612E11726475AEC00476696 /* Sources */ = {
			isa = PBXSourcesBuildPhase;
			buildActionMask = 2147483647;
			files = (
				3612E12026475AEC00476696 /* TFYSwiftCategoryUtilUITests.swift in Sources */,
			);
			runOnlyForDeploymentPostprocessing = 0;
		};
/* End PBXSourcesBuildPhase section */

/* Begin PBXTargetDependency section */
		180473962CF6DC960026BF20 /* PBXTargetDependency */ = {
			isa = PBXTargetDependency;
			target = 1804738B2CF6DC960026BF20 /* TFYSwiftPacketTunnelProvider */;
			targetProxy = 180473952CF6DC960026BF20 /* PBXContainerItemProxy */;
		};
		3612E11226475AEC00476696 /* PBXTargetDependency */ = {
			isa = PBXTargetDependency;
			target = 3612E0F926475AEB00476696 /* TFYSwiftCategoryUtil */;
			targetProxy = 3612E11126475AEC00476696 /* PBXContainerItemProxy */;
		};
		3612E11D26475AEC00476696 /* PBXTargetDependency */ = {
			isa = PBXTargetDependency;
			target = 3612E0F926475AEB00476696 /* TFYSwiftCategoryUtil */;
			targetProxy = 3612E11C26475AEC00476696 /* PBXContainerItemProxy */;
		};
/* End PBXTargetDependency section */

/* Begin PBXVariantGroup section */
		3612E13426475B6700476696 /* LaunchScreen.storyboard */ = {
			isa = PBXVariantGroup;
			children = (
				3612E13526475B6700476696 /* Base */,
			);
			name = LaunchScreen.storyboard;
			sourceTree = "<group>";
		};
		3612E13626475B6700476696 /* Main.storyboard */ = {
			isa = PBXVariantGroup;
			children = (
				3612E13726475B6700476696 /* Base */,
			);
			name = Main.storyboard;
			sourceTree = "<group>";
		};
/* End PBXVariantGroup section */

/* Begin XCBuildConfiguration section */
		1804739A2CF6DC960026BF20 /* Debug */ = {
			isa = XCBuildConfiguration;
			buildSettings = {
				CLANG_CXX_LANGUAGE_STANDARD = "gnu++20";
				CODE_SIGN_ENTITLEMENTS = TFYSwiftPacketTunnelProvider/TFYSwiftPacketTunnelProvider.entitlements;
				CODE_SIGN_STYLE = Automatic;
				CURRENT_PROJECT_VERSION = 1;
				DEVELOPMENT_TEAM = QH95759TSS;
				GCC_C_LANGUAGE_STANDARD = gnu17;
				GENERATE_INFOPLIST_FILE = YES;
				INFOPLIST_FILE = TFYSwiftPacketTunnelProvider/Info.plist;
				INFOPLIST_KEY_CFBundleDisplayName = TFYSwiftPacketTunnelProvider;
				INFOPLIST_KEY_NSHumanReadableCopyright = "";
				IPHONEOS_DEPLOYMENT_TARGET = 18.1;
				LD_RUNPATH_SEARCH_PATHS = (
					"$(inherited)",
					"@executable_path/Frameworks",
					"@executable_path/../../Frameworks",
				);
				LOCALIZATION_PREFERS_STRING_CATALOGS = YES;
				MARKETING_VERSION = 1.0;
				PRODUCT_BUNDLE_IDENTIFIER = com.tfy.TFYSwiftCategoryUtil.TFYSwiftPacketTunnelProvider;
				PRODUCT_NAME = "$(TARGET_NAME)";
				SKIP_INSTALL = YES;
				SWIFT_ACTIVE_COMPILATION_CONDITIONS = "DEBUG $(inherited)";
				SWIFT_EMIT_LOC_STRINGS = YES;
				SWIFT_VERSION = 5.0;
				TARGETED_DEVICE_FAMILY = "1,2";
			};
			name = Debug;
		};
		1804739B2CF6DC960026BF20 /* Release */ = {
			isa = XCBuildConfiguration;
			buildSettings = {
				CLANG_CXX_LANGUAGE_STANDARD = "gnu++20";
				CODE_SIGN_ENTITLEMENTS = TFYSwiftPacketTunnelProvider/TFYSwiftPacketTunnelProvider.entitlements;
				CODE_SIGN_STYLE = Automatic;
				CURRENT_PROJECT_VERSION = 1;
				DEVELOPMENT_TEAM = QH95759TSS;
				GCC_C_LANGUAGE_STANDARD = gnu17;
				GENERATE_INFOPLIST_FILE = YES;
				INFOPLIST_FILE = TFYSwiftPacketTunnelProvider/Info.plist;
				INFOPLIST_KEY_CFBundleDisplayName = TFYSwiftPacketTunnelProvider;
				INFOPLIST_KEY_NSHumanReadableCopyright = "";
				IPHONEOS_DEPLOYMENT_TARGET = 18.1;
				LD_RUNPATH_SEARCH_PATHS = (
					"$(inherited)",
					"@executable_path/Frameworks",
					"@executable_path/../../Frameworks",
				);
				LOCALIZATION_PREFERS_STRING_CATALOGS = YES;
				MARKETING_VERSION = 1.0;
				PRODUCT_BUNDLE_IDENTIFIER = com.tfy.TFYSwiftCategoryUtil.TFYSwiftPacketTunnelProvider;
				PRODUCT_NAME = "$(TARGET_NAME)";
				SKIP_INSTALL = YES;
				SWIFT_EMIT_LOC_STRINGS = YES;
				SWIFT_VERSION = 5.0;
				TARGETED_DEVICE_FAMILY = "1,2";
			};
			name = Release;
		};
		3612E12226475AEC00476696 /* Debug */ = {
			isa = XCBuildConfiguration;
			buildSettings = {
				ALWAYS_SEARCH_USER_PATHS = NO;
				ASSETCATALOG_COMPILER_GENERATE_SWIFT_ASSET_SYMBOL_EXTENSIONS = YES;
				CLANG_ANALYZER_NONNULL = YES;
				CLANG_ANALYZER_NUMBER_OBJECT_CONVERSION = YES_AGGRESSIVE;
				CLANG_CXX_LANGUAGE_STANDARD = "gnu++14";
				CLANG_CXX_LIBRARY = "libc++";
				CLANG_ENABLE_MODULES = YES;
				CLANG_ENABLE_OBJC_ARC = YES;
				CLANG_ENABLE_OBJC_WEAK = YES;
				CLANG_WARN_BLOCK_CAPTURE_AUTORELEASING = YES;
				CLANG_WARN_BOOL_CONVERSION = YES;
				CLANG_WARN_COMMA = YES;
				CLANG_WARN_CONSTANT_CONVERSION = YES;
				CLANG_WARN_DEPRECATED_OBJC_IMPLEMENTATIONS = YES;
				CLANG_WARN_DIRECT_OBJC_ISA_USAGE = YES_ERROR;
				CLANG_WARN_DOCUMENTATION_COMMENTS = YES;
				CLANG_WARN_EMPTY_BODY = YES;
				CLANG_WARN_ENUM_CONVERSION = YES;
				CLANG_WARN_INFINITE_RECURSION = YES;
				CLANG_WARN_INT_CONVERSION = YES;
				CLANG_WARN_NON_LITERAL_NULL_CONVERSION = YES;
				CLANG_WARN_OBJC_IMPLICIT_RETAIN_SELF = YES;
				CLANG_WARN_OBJC_LITERAL_CONVERSION = YES;
				CLANG_WARN_OBJC_ROOT_CLASS = YES_ERROR;
				CLANG_WARN_QUOTED_INCLUDE_IN_FRAMEWORK_HEADER = YES;
				CLANG_WARN_RANGE_LOOP_ANALYSIS = YES;
				CLANG_WARN_STRICT_PROTOTYPES = YES;
				CLANG_WARN_SUSPICIOUS_MOVE = YES;
				CLANG_WARN_UNGUARDED_AVAILABILITY = YES_AGGRESSIVE;
				CLANG_WARN_UNREACHABLE_CODE = YES;
				CLANG_WARN__DUPLICATE_METHOD_MATCH = YES;
				COPY_PHASE_STRIP = NO;
				DEBUG_INFORMATION_FORMAT = dwarf;
				ENABLE_STRICT_OBJC_MSGSEND = YES;
				ENABLE_TESTABILITY = YES;
				ENABLE_USER_SCRIPT_SANDBOXING = YES;
				GCC_C_LANGUAGE_STANDARD = gnu11;
				GCC_DYNAMIC_NO_PIC = NO;
				GCC_NO_COMMON_BLOCKS = YES;
				GCC_OPTIMIZATION_LEVEL = 0;
				GCC_PREPROCESSOR_DEFINITIONS = (
					"DEBUG=1",
					"$(inherited)",
				);
				GCC_WARN_64_TO_32_BIT_CONVERSION = YES;
				GCC_WARN_ABOUT_RETURN_TYPE = YES_ERROR;
				GCC_WARN_UNDECLARED_SELECTOR = YES;
				GCC_WARN_UNINITIALIZED_AUTOS = YES_AGGRESSIVE;
				GCC_WARN_UNUSED_FUNCTION = YES;
				GCC_WARN_UNUSED_VARIABLE = YES;
				IPHONEOS_DEPLOYMENT_TARGET = 17.4;
				MTL_ENABLE_DEBUG_INFO = INCLUDE_SOURCE;
				MTL_FAST_MATH = YES;
				ONLY_ACTIVE_ARCH = YES;
				SDKROOT = iphoneos;
				SWIFT_ACTIVE_COMPILATION_CONDITIONS = DEBUG;
				SWIFT_OPTIMIZATION_LEVEL = "-Onone";
			};
			name = Debug;
		};
		3612E12326475AEC00476696 /* Release */ = {
			isa = XCBuildConfiguration;
			buildSettings = {
				ALWAYS_SEARCH_USER_PATHS = NO;
				ASSETCATALOG_COMPILER_GENERATE_SWIFT_ASSET_SYMBOL_EXTENSIONS = YES;
				CLANG_ANALYZER_NONNULL = YES;
				CLANG_ANALYZER_NUMBER_OBJECT_CONVERSION = YES_AGGRESSIVE;
				CLANG_CXX_LANGUAGE_STANDARD = "gnu++14";
				CLANG_CXX_LIBRARY = "libc++";
				CLANG_ENABLE_MODULES = YES;
				CLANG_ENABLE_OBJC_ARC = YES;
				CLANG_ENABLE_OBJC_WEAK = YES;
				CLANG_WARN_BLOCK_CAPTURE_AUTORELEASING = YES;
				CLANG_WARN_BOOL_CONVERSION = YES;
				CLANG_WARN_COMMA = YES;
				CLANG_WARN_CONSTANT_CONVERSION = YES;
				CLANG_WARN_DEPRECATED_OBJC_IMPLEMENTATIONS = YES;
				CLANG_WARN_DIRECT_OBJC_ISA_USAGE = YES_ERROR;
				CLANG_WARN_DOCUMENTATION_COMMENTS = YES;
				CLANG_WARN_EMPTY_BODY = YES;
				CLANG_WARN_ENUM_CONVERSION = YES;
				CLANG_WARN_INFINITE_RECURSION = YES;
				CLANG_WARN_INT_CONVERSION = YES;
				CLANG_WARN_NON_LITERAL_NULL_CONVERSION = YES;
				CLANG_WARN_OBJC_IMPLICIT_RETAIN_SELF = YES;
				CLANG_WARN_OBJC_LITERAL_CONVERSION = YES;
				CLANG_WARN_OBJC_ROOT_CLASS = YES_ERROR;
				CLANG_WARN_QUOTED_INCLUDE_IN_FRAMEWORK_HEADER = YES;
				CLANG_WARN_RANGE_LOOP_ANALYSIS = YES;
				CLANG_WARN_STRICT_PROTOTYPES = YES;
				CLANG_WARN_SUSPICIOUS_MOVE = YES;
				CLANG_WARN_UNGUARDED_AVAILABILITY = YES_AGGRESSIVE;
				CLANG_WARN_UNREACHABLE_CODE = YES;
				CLANG_WARN__DUPLICATE_METHOD_MATCH = YES;
				COPY_PHASE_STRIP = NO;
				DEBUG_INFORMATION_FORMAT = "dwarf-with-dsym";
				ENABLE_NS_ASSERTIONS = NO;
				ENABLE_STRICT_OBJC_MSGSEND = YES;
				ENABLE_USER_SCRIPT_SANDBOXING = YES;
				GCC_C_LANGUAGE_STANDARD = gnu11;
				GCC_NO_COMMON_BLOCKS = YES;
				GCC_WARN_64_TO_32_BIT_CONVERSION = YES;
				GCC_WARN_ABOUT_RETURN_TYPE = YES_ERROR;
				GCC_WARN_UNDECLARED_SELECTOR = YES;
				GCC_WARN_UNINITIALIZED_AUTOS = YES_AGGRESSIVE;
				GCC_WARN_UNUSED_FUNCTION = YES;
				GCC_WARN_UNUSED_VARIABLE = YES;
				IPHONEOS_DEPLOYMENT_TARGET = 17.4;
				MTL_ENABLE_DEBUG_INFO = NO;
				MTL_FAST_MATH = YES;
				SDKROOT = iphoneos;
				SWIFT_COMPILATION_MODE = wholemodule;
				SWIFT_OPTIMIZATION_LEVEL = "-O";
				VALIDATE_PRODUCT = YES;
			};
			name = Release;
		};
		3612E12526475AEC00476696 /* Debug */ = {
			isa = XCBuildConfiguration;
			buildSettings = {
				ASSETCATALOG_COMPILER_APPICON_NAME = AppIcon;
				ASSETCATALOG_COMPILER_GLOBAL_ACCENT_COLOR_NAME = AccentColor;
				CLANG_ENABLE_MODULES = YES;
				CODE_SIGN_ENTITLEMENTS = TFYSwiftCategoryUtil/TFYSwiftCategoryUtil.entitlements;
				CODE_SIGN_STYLE = Automatic;
				DEVELOPMENT_TEAM = QH95759TSS;
				INFOPLIST_FILE = TFYSwiftCategoryUtil/TFYResources/Info.plist;
				IPHONEOS_DEPLOYMENT_TARGET = 15.6;
				LD_RUNPATH_SEARCH_PATHS = (
					"$(inherited)",
					"@executable_path/Frameworks",
				);
				PRODUCT_BUNDLE_IDENTIFIER = com.tfy.TFYSwiftCategoryUtil;
				PRODUCT_NAME = "$(TARGET_NAME)";
				SWIFT_OBJC_BRIDGING_HEADER = "TFYSwiftCategoryUtil/PCH/TFYSwiftCategoryUtil-Bridging-Header.h";
				SWIFT_OPTIMIZATION_LEVEL = "-Onone";
				SWIFT_VERSION = 5.0;
				TARGETED_DEVICE_FAMILY = "1,2";
			};
			name = Debug;
		};
		3612E12626475AEC00476696 /* Release */ = {
			isa = XCBuildConfiguration;
			buildSettings = {
				ASSETCATALOG_COMPILER_APPICON_NAME = AppIcon;
				ASSETCATALOG_COMPILER_GLOBAL_ACCENT_COLOR_NAME = AccentColor;
				CLANG_ENABLE_MODULES = YES;
				CODE_SIGN_ENTITLEMENTS = TFYSwiftCategoryUtil/TFYSwiftCategoryUtil.entitlements;
				CODE_SIGN_STYLE = Automatic;
				DEVELOPMENT_TEAM = QH95759TSS;
				INFOPLIST_FILE = TFYSwiftCategoryUtil/TFYResources/Info.plist;
				IPHONEOS_DEPLOYMENT_TARGET = 15.6;
				LD_RUNPATH_SEARCH_PATHS = (
					"$(inherited)",
					"@executable_path/Frameworks",
				);
				PRODUCT_BUNDLE_IDENTIFIER = com.tfy.TFYSwiftCategoryUtil;
				PRODUCT_NAME = "$(TARGET_NAME)";
				SWIFT_OBJC_BRIDGING_HEADER = "TFYSwiftCategoryUtil/PCH/TFYSwiftCategoryUtil-Bridging-Header.h";
				SWIFT_VERSION = 5.0;
				TARGETED_DEVICE_FAMILY = "1,2";
			};
			name = Release;
		};
		3612E12826475AEC00476696 /* Debug */ = {
			isa = XCBuildConfiguration;
			buildSettings = {
				BUNDLE_LOADER = "$(TEST_HOST)";
				CODE_SIGN_STYLE = Automatic;
				DEVELOPMENT_TEAM = QH95759TSS;
				INFOPLIST_FILE = TFYSwiftCategoryUtilTests/Info.plist;
				IPHONEOS_DEPLOYMENT_TARGET = 15.6;
				LD_RUNPATH_SEARCH_PATHS = (
					"$(inherited)",
					"@executable_path/Frameworks",
					"@loader_path/Frameworks",
				);
				PRODUCT_BUNDLE_IDENTIFIER = com.tfy.TFYSwiftCategoryUtilTests;
				PRODUCT_NAME = "$(TARGET_NAME)";
				SWIFT_VERSION = 5.0;
				TARGETED_DEVICE_FAMILY = "1,2";
				TEST_HOST = "$(BUILT_PRODUCTS_DIR)/TFYSwiftCategoryUtil.app/TFYSwiftCategoryUtil";
			};
			name = Debug;
		};
		3612E12926475AEC00476696 /* Release */ = {
			isa = XCBuildConfiguration;
			buildSettings = {
				BUNDLE_LOADER = "$(TEST_HOST)";
				CODE_SIGN_STYLE = Automatic;
				DEVELOPMENT_TEAM = QH95759TSS;
				INFOPLIST_FILE = TFYSwiftCategoryUtilTests/Info.plist;
				IPHONEOS_DEPLOYMENT_TARGET = 15.6;
				LD_RUNPATH_SEARCH_PATHS = (
					"$(inherited)",
					"@executable_path/Frameworks",
					"@loader_path/Frameworks",
				);
				PRODUCT_BUNDLE_IDENTIFIER = com.tfy.TFYSwiftCategoryUtilTests;
				PRODUCT_NAME = "$(TARGET_NAME)";
				SWIFT_VERSION = 5.0;
				TARGETED_DEVICE_FAMILY = "1,2";
				TEST_HOST = "$(BUILT_PRODUCTS_DIR)/TFYSwiftCategoryUtil.app/TFYSwiftCategoryUtil";
			};
			name = Release;
		};
		3612E12B26475AEC00476696 /* Debug */ = {
			isa = XCBuildConfiguration;
			buildSettings = {
				CODE_SIGN_STYLE = Automatic;
				DEVELOPMENT_TEAM = QH95759TSS;
				INFOPLIST_FILE = TFYSwiftCategoryUtilUITests/Info.plist;
				IPHONEOS_DEPLOYMENT_TARGET = 15.6;
				LD_RUNPATH_SEARCH_PATHS = (
					"$(inherited)",
					"@executable_path/Frameworks",
					"@loader_path/Frameworks",
				);
				PRODUCT_BUNDLE_IDENTIFIER = com.tfy.TFYSwiftCategoryUtilUITests;
				PRODUCT_NAME = "$(TARGET_NAME)";
				SWIFT_VERSION = 5.0;
				TARGETED_DEVICE_FAMILY = "1,2";
				TEST_TARGET_NAME = TFYSwiftCategoryUtil;
			};
			name = Debug;
		};
		3612E12C26475AEC00476696 /* Release */ = {
			isa = XCBuildConfiguration;
			buildSettings = {
				CODE_SIGN_STYLE = Automatic;
				DEVELOPMENT_TEAM = QH95759TSS;
				INFOPLIST_FILE = TFYSwiftCategoryUtilUITests/Info.plist;
				IPHONEOS_DEPLOYMENT_TARGET = 15.6;
				LD_RUNPATH_SEARCH_PATHS = (
					"$(inherited)",
					"@executable_path/Frameworks",
					"@loader_path/Frameworks",
				);
				PRODUCT_BUNDLE_IDENTIFIER = com.tfy.TFYSwiftCategoryUtilUITests;
				PRODUCT_NAME = "$(TARGET_NAME)";
				SWIFT_VERSION = 5.0;
				TARGETED_DEVICE_FAMILY = "1,2";
				TEST_TARGET_NAME = TFYSwiftCategoryUtil;
			};
			name = Release;
		};
/* End XCBuildConfiguration section */

/* Begin XCConfigurationList section */
		180473992CF6DC960026BF20 /* Build configuration list for PBXNativeTarget "TFYSwiftPacketTunnelProvider" */ = {
			isa = XCConfigurationList;
			buildConfigurations = (
				1804739A2CF6DC960026BF20 /* Debug */,
				1804739B2CF6DC960026BF20 /* Release */,
			);
			defaultConfigurationIsVisible = 0;
			defaultConfigurationName = Release;
		};
		3612E0F526475AEB00476696 /* Build configuration list for PBXProject "TFYSwiftCategoryUtil" */ = {
			isa = XCConfigurationList;
			buildConfigurations = (
				3612E12226475AEC00476696 /* Debug */,
				3612E12326475AEC00476696 /* Release */,
			);
			defaultConfigurationIsVisible = 0;
			defaultConfigurationName = Release;
		};
		3612E12426475AEC00476696 /* Build configuration list for PBXNativeTarget "TFYSwiftCategoryUtil" */ = {
			isa = XCConfigurationList;
			buildConfigurations = (
				3612E12526475AEC00476696 /* Debug */,
				3612E12626475AEC00476696 /* Release */,
			);
			defaultConfigurationIsVisible = 0;
			defaultConfigurationName = Release;
		};
		3612E12726475AEC00476696 /* Build configuration list for PBXNativeTarget "TFYSwiftCategoryUtilTests" */ = {
			isa = XCConfigurationList;
			buildConfigurations = (
				3612E12826475AEC00476696 /* Debug */,
				3612E12926475AEC00476696 /* Release */,
			);
			defaultConfigurationIsVisible = 0;
			defaultConfigurationName = Release;
		};
		3612E12A26475AEC00476696 /* Build configuration list for PBXNativeTarget "TFYSwiftCategoryUtilUITests" */ = {
			isa = XCConfigurationList;
			buildConfigurations = (
				3612E12B26475AEC00476696 /* Debug */,
				3612E12C26475AEC00476696 /* Release */,
			);
			defaultConfigurationIsVisible = 0;
			defaultConfigurationName = Release;
		};
/* End XCConfigurationList section */
	};
	rootObject = 3612E0F226475AEB00476696 /* Project object */;
}<|MERGE_RESOLUTION|>--- conflicted
+++ resolved
@@ -10,8 +10,6 @@
 		1804738F2CF6DC960026BF20 /* NetworkExtension.framework in Frameworks */ = {isa = PBXBuildFile; fileRef = 1804738E2CF6DC960026BF20 /* NetworkExtension.framework */; };
 		180473972CF6DC960026BF20 /* TFYSwiftPacketTunnelProvider.appex in Embed Foundation Extensions */ = {isa = PBXBuildFile; fileRef = 1804738C2CF6DC960026BF20 /* TFYSwiftPacketTunnelProvider.appex */; settings = {ATTRIBUTES = (RemoveHeadersOnCopy, ); }; };
 		180473A12CF6DC9C0026BF20 /* PacketTunnelProvider.swift in Sources */ = {isa = PBXBuildFile; fileRef = 1804739E2CF6DC9C0026BF20 /* PacketTunnelProvider.swift */; };
-<<<<<<< HEAD
-=======
 		189598E52D042FB800DD76B2 /* GCDAsyncSocket+State.swift in Sources */ = {isa = PBXBuildFile; fileRef = 189598D62D042FB800DD76B2 /* GCDAsyncSocket+State.swift */; };
 		189598E62D042FB800DD76B2 /* GCDAsyncSocket+Timer.swift in Sources */ = {isa = PBXBuildFile; fileRef = 189598D72D042FB800DD76B2 /* GCDAsyncSocket+Timer.swift */; };
 		189598E72D042FB800DD76B2 /* GCDAsyncSocket.swift in Sources */ = {isa = PBXBuildFile; fileRef = 189598CB2D042FB800DD76B2 /* GCDAsyncSocket.swift */; };
@@ -34,7 +32,7 @@
 		189598F82D042FB800DD76B2 /* GCDAsyncSocket+Error.swift in Sources */ = {isa = PBXBuildFile; fileRef = 189598CF2D042FB800DD76B2 /* GCDAsyncSocket+Error.swift */; };
 		189598F92D042FB800DD76B2 /* GCDAsyncSocket+Configuration.swift in Sources */ = {isa = PBXBuildFile; fileRef = 189598CD2D042FB800DD76B2 /* GCDAsyncSocket+Configuration.swift */; };
 		189598FA2D042FB800DD76B2 /* GCDAsyncUdpSocket+Utilities.swift in Sources */ = {isa = PBXBuildFile; fileRef = 189598DF2D042FB800DD76B2 /* GCDAsyncUdpSocket+Utilities.swift */; };
->>>>>>> b6480d46
+
 		3612E11526475AEC00476696 /* TFYSwiftCategoryUtilTests.swift in Sources */ = {isa = PBXBuildFile; fileRef = 3612E11426475AEC00476696 /* TFYSwiftCategoryUtilTests.swift */; };
 		3612E12026475AEC00476696 /* TFYSwiftCategoryUtilUITests.swift in Sources */ = {isa = PBXBuildFile; fileRef = 3612E11F26475AEC00476696 /* TFYSwiftCategoryUtilUITests.swift */; };
 		3612E13A26475B6700476696 /* AppDelegate.swift in Sources */ = {isa = PBXBuildFile; fileRef = 3612E12E26475B6700476696 /* AppDelegate.swift */; };
@@ -215,8 +213,7 @@
 		1804739E2CF6DC9C0026BF20 /* PacketTunnelProvider.swift */ = {isa = PBXFileReference; lastKnownFileType = sourcecode.swift; path = PacketTunnelProvider.swift; sourceTree = "<group>"; };
 		1804739F2CF6DC9C0026BF20 /* TFYSwiftPacketTunnelProvider.entitlements */ = {isa = PBXFileReference; lastKnownFileType = text.plist.entitlements; path = TFYSwiftPacketTunnelProvider.entitlements; sourceTree = "<group>"; };
 		180473A32CF6DCAE0026BF20 /* TFYSwiftCategoryUtil.entitlements */ = {isa = PBXFileReference; lastKnownFileType = text.plist.entitlements; path = TFYSwiftCategoryUtil.entitlements; sourceTree = "<group>"; };
-<<<<<<< HEAD
-=======
+
 		189598CB2D042FB800DD76B2 /* GCDAsyncSocket.swift */ = {isa = PBXFileReference; lastKnownFileType = sourcecode.swift; path = GCDAsyncSocket.swift; sourceTree = "<group>"; };
 		189598CC2D042FB800DD76B2 /* GCDAsyncSocket+Addressing.swift */ = {isa = PBXFileReference; lastKnownFileType = sourcecode.swift; path = "GCDAsyncSocket+Addressing.swift"; sourceTree = "<group>"; };
 		189598CD2D042FB800DD76B2 /* GCDAsyncSocket+Configuration.swift */ = {isa = PBXFileReference; lastKnownFileType = sourcecode.swift; path = "GCDAsyncSocket+Configuration.swift"; sourceTree = "<group>"; };
@@ -239,7 +236,7 @@
 		189598DF2D042FB800DD76B2 /* GCDAsyncUdpSocket+Utilities.swift */ = {isa = PBXFileReference; lastKnownFileType = sourcecode.swift; path = "GCDAsyncUdpSocket+Utilities.swift"; sourceTree = "<group>"; };
 		189598E12D042FB800DD76B2 /* NetworkExample.swift */ = {isa = PBXFileReference; lastKnownFileType = sourcecode.swift; path = NetworkExample.swift; sourceTree = "<group>"; };
 		189598E22D042FB800DD76B2 /* NetworkManager.swift */ = {isa = PBXFileReference; lastKnownFileType = sourcecode.swift; path = NetworkManager.swift; sourceTree = "<group>"; };
->>>>>>> b6480d46
+
 		3612E0FA26475AEB00476696 /* TFYSwiftCategoryUtil.app */ = {isa = PBXFileReference; explicitFileType = wrapper.application; includeInIndex = 0; path = TFYSwiftCategoryUtil.app; sourceTree = BUILT_PRODUCTS_DIR; };
 		3612E11026475AEC00476696 /* TFYSwiftCategoryUtilTests.xctest */ = {isa = PBXFileReference; explicitFileType = wrapper.cfbundle; includeInIndex = 0; path = TFYSwiftCategoryUtilTests.xctest; sourceTree = BUILT_PRODUCTS_DIR; };
 		3612E11426475AEC00476696 /* TFYSwiftCategoryUtilTests.swift */ = {isa = PBXFileReference; lastKnownFileType = sourcecode.swift; path = TFYSwiftCategoryUtilTests.swift; sourceTree = "<group>"; };
@@ -581,10 +578,9 @@
 		3612E14326475C4100476696 /* TFYSwiftCategoryUtil */ = {
 			isa = PBXGroup;
 			children = (
-<<<<<<< HEAD
-=======
+
 				189598E42D042FB800DD76B2 /* GCDAsyncSocket */,
->>>>>>> b6480d46
+
 				36FA19452941D6290099BB35 /* CoreUiit */,
 				36FA199B2941DE440099BB35 /* SwiftUI */,
 				365478022830913800E4DE22 /* WKWeb */,
