--- conflicted
+++ resolved
@@ -10,10 +10,7 @@
 
 class PacketTunnelProvider: NEPacketTunnelProvider {
     
-<<<<<<< HEAD
-=======
-    
->>>>>>> b6480d46
+
     override func startTunnel(options: [String : NSObject]?, completionHandler: @escaping (Error?) -> Void) {
         
     }
@@ -22,11 +19,8 @@
         
     }
     
-<<<<<<< HEAD
+
     override func handleAppMessage(_ messageData: Data, completionHandler: ((Data?) -> Void)?) {
        
     }
 }
-=======
-}
->>>>>>> b6480d46
